"""Module for plotting atoms, images, line scans, and diffraction patterns."""
import string
from abc import abstractmethod, ABCMeta
from collections import defaultdict
from typing import TYPE_CHECKING, List
from typing import Union, Tuple

import ipywidgets as widgets
import matplotlib.pyplot as plt
import numpy as np
from ase import Atoms
from ase.data import covalent_radii, chemical_symbols
from ase.data.colors import jmol_colors
from matplotlib import colors
from matplotlib.animation import FuncAnimation
from matplotlib.collections import PatchCollection, EllipseCollection, CircleCollection
from matplotlib.lines import Line2D
from matplotlib.offsetbox import AnchoredText
from matplotlib.patches import Circle
from matplotlib.patheffects import withStroke
from mpl_toolkits.axes_grid1 import Size, Divider
from mpl_toolkits.axes_grid1.anchored_artists import AnchoredSizeBar
from mpl_toolkits.axes_grid1.axes_grid import _cbaraxes_class_factory
from scipy.spatial import distance_matrix
from scipy.spatial.distance import squareform
from traitlets import link

from abtem.atoms import pad_atoms, plane_to_axes
from abtem.core import config
from abtem.core.axes import ReciprocalSpaceAxis, format_label, LinearAxis
from abtem.core.colors import hsluv_cmap
from abtem.core.units import _get_conversion_factor
from abtem.core.utils import label_to_index

if TYPE_CHECKING:
    from abtem.measurements import (
        BaseMeasurement2D,
    )


# def format_label(label, units: str = None, italic: bool = False) -> str:
#     if config.get("visualize.use_tex", False):
#         if not italic:
#             label = f"\mathrm{{{label}}}"
#
#         return f"${label} \ [{_format_units(units)}]$"
#     else:
#         return f"{label} [{units}]"


def make_default_sizes():
    sizes = {
        "cbar_padding_left": Size.Fixed(0.15),
        "cbar_spacing": Size.Fixed(0.4),
        "cbar_padding_right": Size.Fixed(0.7),
        "padding": Size.Fixed(0.1),
    }
    return sizes


def cbar_layout(n, sizes):
    if n == 0:
        return []

    layout = [sizes["cbar_padding_left"]]
    for i in range(n):
        layout.extend([sizes["cbar"]])

        if i < n - 1:
            layout.extend([sizes["cbar_spacing"]])

    layout.extend([sizes["cbar_padding_right"]])
    return layout


def make_grid_layout(
    axes, ncbars: int, sizes: dict, cbar_mode: str = "each", direction: str = "col"
):
    sizes_layout = []

    if cbar_mode not in ("single", "each"):
        raise ValueError()

    for i, ax in enumerate(axes):
        if direction == "col":
            sizes_layout.append(Size.AxesX(ax, aspect="axes", ref_ax=axes[0]))
        elif direction == "row":
            sizes_layout.append(Size.AxesY(ax, aspect="axes", ref_ax=axes[0]))
        else:
            raise ValueError()

        if not "cbar" in sizes:
            sizes["cbar"] = Size.from_any("5%", sizes_layout[0])

        if cbar_mode == "each":
            sizes_layout.extend(cbar_layout(ncbars, sizes))

        if i < len(axes) - 1:
            sizes_layout.append(sizes["padding"])

    if cbar_mode == "single":
        sizes_layout.extend(cbar_layout(ncbars, sizes))

    return sizes_layout


class AxesGrid:
    def __init__(
        self,
        fig,
        ncols: int,
        nrows: int,
        ncbars: int = 0,
        cbar_mode: str = "single",
        aspect: bool = True,
        sharex: bool = True,
        sharey: bool = True,
        rect: tuple = (0.1, 0.1, 0.85, 0.85),
        col_sizes: dict = None,
        row_sizes: dict = None,
    ):
        from mpl_toolkits.axes_grid1.mpl_axes import Axes

        self._ncols = ncols
        self._nrows = nrows
        self._ncbars = ncbars
        self._aspect = aspect
        self._sharex = sharex
        self._sharey = sharey

        if col_sizes is None:
            col_sizes = make_default_sizes()

        if row_sizes is None:
            row_sizes = make_default_sizes()

        self._col_sizes = col_sizes
        self._row_sizes = row_sizes

        axes = []
        for nx in range(ncols):
            for ny in range(nrows):
                if len(axes) > 0:
                    if sharex:
                        sharex = axes[0]
                    else:
                        sharex = None

                    if sharey:
                        sharey = axes[0]
                    else:
                        sharey = None

                    ax = Axes(fig, rect, sharex=sharex, sharey=sharey)
                else:
                    ax = Axes(fig, rect, sharex=None, sharey=None)
                axes.append(ax)

        for ax in axes:
            fig.add_axes(ax)

        cols = np.array(axes, dtype=object).reshape((ncols, nrows))[:, 0]
        rows = np.array(axes, dtype=object).reshape((ncols, nrows))[0]

        col_layout = make_grid_layout(
            cols,
            ncbars=ncbars,
            sizes=self._col_sizes,
            cbar_mode=cbar_mode,
            direction="col",
        )

        row_layout = make_grid_layout(
            rows, ncbars=0, sizes=self._row_sizes, direction="row"
        )

        self._divider = Divider(
            fig, rect, horizontal=col_layout, vertical=row_layout, aspect=aspect
        )

        axes_index = 0
        caxes_index = 0
        caxes = defaultdict(list)
        for nx, col_size in enumerate(col_layout):
            for ny, row_size in enumerate(row_layout):
                if isinstance(col_size, Size.AxesX) and (
                    isinstance(row_size, Size.AxesY)
                ):
                    ax = axes[axes_index]
                    ax.set_axes_locator(self._divider.new_locator(nx=nx, ny=ny))
                    axes_index += 1

                if (
                    (cbar_mode == "each")
                    and (col_size is self._col_sizes["cbar"])
                    and (isinstance(row_size, Size.AxesY))
                ):

                    ax = axes[
                        np.ravel_multi_index(
                            (caxes_index // (ncbars * nrows), caxes_index % nrows),
                            (ncols, nrows),
                        )
                    ]

                    caxes_index += 1

                    cb_ax = _cbaraxes_class_factory(Axes)(
                        fig, self._divider.get_position(), orientation="vertical"
                    )

                    fig.add_axes(cb_ax)
                    cb_ax.set_axes_locator(self._divider.new_locator(nx=nx, ny=ny))
                    caxes[ax].append(cb_ax)

                if (
                    (cbar_mode == "single")
                    and (len(caxes[axes[0]]) < ncbars)
                    and (col_size is self._col_sizes["cbar"])
                    and (isinstance(row_size, Size.AxesY))
                ):
                    cb_ax = _cbaraxes_class_factory(Axes)(
                        fig, self._divider.get_position(), orientation="vertical"
                    )
                    fig.add_axes(cb_ax)
                    cb_ax.set_axes_locator(
                        self._divider.new_locator(nx=nx, ny=0, ny1=-1)
                    )
                    caxes[axes[0]].append(cb_ax)

        axes = np.array(axes, dtype=object).reshape((ncols, nrows))

        if sharex:
            for inner_axes in axes[:, 1:]:
                for ax in inner_axes:
                    ax._axislines["bottom"].toggle(ticklabels=False, label=False)

        if sharey:
            for inner_axes in axes[1:]:
                for ax in inner_axes:
                    ax._axislines["left"].toggle(ticklabels=False, label=False)

        self._axes = axes
        self._caxes = caxes

    @property
    def divider(self):
        return self._divider

    @property
    def ncols(self):
        return self._axes.shape[0]

    @property
    def nrows(self):
        return self._axes.shape[1]

    def __getitem__(self, item):
        return self._axes[item]

    def __len__(self):
        return len(self._axes)

    @property
    def shape(self):
        return self._axes.shape

    def set_cbar_padding(self, padding: tuple = (0.1, 0.1)):
        self._col_sizes["cbar_padding_left"].fixed_size = padding[0]
        self._row_sizes["cbar_padding_left"].fixed_size = padding[0]
        self._col_sizes["cbar_padding_right"].fixed_size = padding[1]
        self._row_sizes["cbar_padding_right"].fixed_size = padding[1]

    def set_cbar_size(self, fraction: float):
        self._col_sizes["cbar"]._fraction = fraction
        self._row_sizes["cbar"]._fraction = fraction

    def set_cbar_spacing(self, spacing: float):
        self._col_sizes["cbar_spacing"].fixed_size = spacing
        self._row_sizes["cbar_spacing"].fixed_size = spacing

    def set_axes_padding(self, padding=(0.0, 0.0)):
        self._col_sizes["padding"].fixed_size = padding[0]
        self._row_sizes["padding"].fixed_size = padding[1]


def format_options(options):
    return [
        f"{option:.3f}" if isinstance(option, float) else option for option in options
    ]


def make_indexing_sliders(
    visualization, axes_types, continuous_update: bool = False, callbacks=()
):
    sliders = []
    for axes_metadata, n, axes_type in zip(
        visualization.measurements.ensemble_axes_metadata,
        visualization.measurements.ensemble_shape,
        axes_types,
    ):
        options = format_options(axes_metadata.coordinates(n))

        with config.set({"visualize.use_tex": False}):
            label = axes_metadata.format_label()

        if axes_type == "range":
            sliders.append(
                widgets.SelectionRangeSlider(
                    description=label,
                    options=options,
                    continuous_update=continuous_update,
                    index=(0, len(options) - 1),
                )
            )
        elif axes_type == "index":
            sliders.append(
                widgets.SelectionSlider(
                    description=label,
                    options=options,
                    continuous_update=continuous_update,
                )
            )

    return sliders


def set_update_indices_callback(sliders, visualization, callbacks):
    def update_indices(change):
        indices = ()
        for slider in sliders:
            idx = slider.index
            if isinstance(idx, tuple):
                idx = range(*idx)
            indices += (idx,)

        with sliders[0].hold_trait_notifications():
            visualization.set_indices(indices)

    for slider in sliders:
        slider.observe(update_indices, "value")
        for callback in callbacks:
            slider.observe(callback, "value")


def make_continuous_button(sliders):
    continuous_update_checkbox = widgets.ToggleButton(
        description="Continuous update", value=False
    )
    for slider in sliders:
        link((continuous_update_checkbox, "value"), (slider, "continuous_update"))
    return continuous_update_checkbox


def get_max_range(array, axes_types):

    if np.iscomplexobj(array):
        array = np.abs(array)

    max_values = array.max(
        tuple(
            i for i, axes_type in enumerate(axes_types) if axes_type not in ("range",)
        )
    )

    positive_indices = np.where(max_values > 0)[0]

    if len(positive_indices) <= 1:
        max_value = np.max(max_values)
    else:
        max_value = np.sum(max_values[positive_indices])

    return max_value


def make_vmin_vmax_slider(visualization):

    axes_types = (
        tuple(visualization._axes_types)
        + ("base",) * visualization.measurements.num_base_axes
    )

    max_value = get_max_range(visualization.measurements.array, axes_types)
    min_value = -get_max_range(-visualization.measurements.array, axes_types)

    step = (max_value - min_value) / 1e6

    vmin_vmax_slider = widgets.FloatRangeSlider(
        value=visualization._get_vmin_vmax(),
        min=min_value,
        max=max_value,
        step=step,
        disabled=visualization._autoscale,
        description="Normalization",
        # readout=False,
        continuous_update=True,
    )

    def vmin_vmax_slider_changed(change):
        vmin, vmax = change["new"]
        vmax = max(vmax, vmin + step)

        with vmin_vmax_slider.hold_trait_notifications():
            visualization._update_vmin_vmax(vmin, vmax)

    vmin_vmax_slider.observe(vmin_vmax_slider_changed, "value")
    return vmin_vmax_slider


def make_scale_button(visualization):
    scale_button = widgets.Button(description="Scale")

    def scale_button_clicked(*args):
        vmin, vmax = visualization._get_global_vmin_vmax()
        visualization._update_vmin_vmax(vmin, vmax)

    scale_button.on_click(scale_button_clicked)

    return scale_button


def make_autoscale_button(visualization):
    def autoscale_button_changed(change):
        if change["new"]:
            visualization._autoscale = True
        else:
            visualization._autoscale = False

    autoscale_button = widgets.ToggleButton(
        value=visualization._autoscale,
        description="Autoscale",
        tooltip="Autoscale",
    )
    autoscale_button.observe(autoscale_button_changed, "value")

    return autoscale_button


def make_power_scale_slider(visualization):
    def powerscale_slider_changed(change):
        visualization._update_power(change["new"])

    power_scale_slider = widgets.FloatSlider(
        value=visualization._get_power(),
        min=0.01,
        max=2,
        step=0.01,
        description="Power",
        tooltip="Power",
    )
    power_scale_slider.observe(powerscale_slider_changed, "value")

    return power_scale_slider


def get_joined_titles(measurement, formatting):
    titles = []
    for axes_metadata in measurement.ensemble_axes_metadata:
        titles.append(axes_metadata.format_title(formatting))
    return "\n".join(titles)


class MeasurementVisualization(metaclass=ABCMeta):
    def __init__(self, axes, measurements, axes_types=(), x_units=None, y_units=None):
        self._measurements = measurements
        self._axes = axes
        self._axes_types = axes_types
        self._indices = self._validate_indices()
        self._column_titles = []
        self._row_titles = []
        self._panel_labels = []
        self._metadata_labels = np.array([])
        self._x_units = x_units
        self._y_units = y_units

    @property
    def fig(self):
        return self._axes[0, 0].get_figure()

    @property
    @abstractmethod
    def artists(self):
        pass

    def adjust_figure_aspect(self):
        bbox = self.fig.get_tightbbox()
        aspect = (bbox.ymax - bbox.ymin) / (bbox.xmax - bbox.xmin)
        size = self.fig.get_size_inches()
        self.fig.set_size_inches((size[0], size[0] * aspect))

    def adjust_axes_position(self, rect):
        self.axes.divider.set_position(rect)

    def iterate_measurements(self, keep_dims: bool = True):
        indexed_measurements = self._get_indexed_measurements()

        shape = tuple(
            n if axes_type != "overlay" else 1
            for n, axes_type in zip(
                indexed_measurements.ensemble_shape, self._axes_types
            )
        )

        for indices in np.ndindex(*shape):
            axes_index = ()
            for i, axes_type in zip(indices, self._axes_types):
                if axes_type == "explode":
                    axes_index += (i,)
            axes_index = (axes_index + (0,) * (2 - len(axes_index)))[:2]

            indices = tuple(
                i if axes_type != "overlay" else slice(None)
                for i, axes_type in zip(indices, self._axes_types)
            )
            yield axes_index, indexed_measurements.get_items(
                indices, keep_dims=keep_dims
            )


    def set_axes_padding(self, padding: Tuple[float, float] = (0.0, 0.0)):
        self._axes.set_axes_padding(padding)

    def _get_indexed_measurements(self, keepdims: bool = True):

        indexed = self.measurements.get_items(self._indices, keep_dims=keepdims)

        indexed = indexed.sum(
            axes=tuple(
                i
                for i, axes_type in enumerate(self._axes_types)
                if axes_type == "range"
            )
        )
        return indexed

    def set_column_titles(
        self,
        titles: Union[str, List[str]] = None,
        pad: float = 10.0,
        format: str = ".3g",
        units: str = None,
        fontsize=12,
        **kwargs,
    ):

        indexed_measurements = self._get_indexed_measurements(keepdims=False)

        if titles is None:
            if not len(indexed_measurements.ensemble_shape):
                return

            axes_metadata = indexed_measurements.ensemble_axes_metadata[0]
            titles = []
            for i, axis_metadata in enumerate(axes_metadata):
                titles.append(
                    axis_metadata.format_title(
                        format, units=units, include_label=i == 0
                    )
                )
                if i == indexed_measurements.ensemble_shape[0]:
                    break

        elif isinstance(titles, str):
            if indexed_measurements.ensemble_shape:
                n = indexed_measurements.ensemble_shape[0]
            else:
                n = 1

            titles = [titles] * n

        for column_title in self._column_titles:
            column_title.remove()

        column_titles = []
        for i, ax in enumerate(self.axes[:, -1]):
            annotation = ax.annotate(
                titles[i],
                xy=(0.5, 1),
                xytext=(0, pad),
                xycoords="axes fraction",
                textcoords="offset points",
                ha="center",
                va="baseline",
                fontsize=fontsize,
                **kwargs,
            )
            column_titles.append(annotation)

        self._column_titles = column_titles

    @abstractmethod
    def _get_default_x_label(self, units=None):
        pass

    @abstractmethod
    def _get_default_y_label(self, units=None):
        pass

    def set_x_labels(self, label: str = None):
        if label is None:
            label = self._get_default_x_label(units=self._x_units)

        for ax in np.array(self.axes).ravel():
            ax.set_xlabel(label)

    def set_y_labels(self, label: str = None):
        if label is None:
            label = self._get_default_y_label(units=self._y_units)

        for i, ax in enumerate(np.array(self.axes).ravel()):
            # print(self.axes.shape[0], i, i % self.axes.shape[0])
            # if i % self.axes.shape[0] == 1:

            ax.set_ylabel(label)

    @abstractmethod
    def set_xlim(self):
        pass

    @abstractmethod
    def set_ylim(self):
        pass

    @abstractmethod
    def _get_default_x_units(self):
        pass

    @abstractmethod
    def _get_default_y_units(self):
        pass

    def set_x_units(self, units=None):
        if units is None:
            self._x_units = self._get_default_x_units()
        else:
            self._x_units = units

        self.set_x_labels()
        self.set_xlim()

    def set_y_units(self, units=None):
        if units is None:
            self._y_units = self._get_default_y_units()
        else:
            self._y_units = units

        self.set_y_labels()
        self.set_ylim()

    def set_row_titles(
        self,
        titles: Union[str, List[str]] = None,
        pad: float = 0.0,
        format: str = ".3g",
        units: str = None,
        fontsize=12,
        **kwargs,
    ):

        indexed_measurements = self._get_indexed_measurements()

        if titles is None:
            if not len(indexed_measurements.ensemble_shape) > 1:
                return

            axes_metadata = indexed_measurements.ensemble_axes_metadata[1]
            titles = []
            for i, axis_metadata in enumerate(axes_metadata):
                titles.append(
                    axis_metadata.format_title(
                        format, units=units, include_label=i == 0
                    )
                )
                if i == indexed_measurements.ensemble_shape[1]:
                    break
        elif isinstance(titles, str):
            titles = [titles] * max(len(indexed_measurements.ensemble_shape), 1)

        for row_title in self._row_titles:
            row_title.remove()

        row_titles = []
        for i, ax in enumerate(self.axes[0, :]):
            annotation = ax.annotate(
                titles[i],
                xy=(0, 0.5),
                xytext=(-ax.yaxis.labelpad - pad, 0),
                xycoords=ax.yaxis.label,
                textcoords="offset points",
                ha="right",
                va="center",
                rotation=90,
                fontsize=fontsize,
                **kwargs,
            )
            row_titles.append(annotation)

        self._row_titles = row_titles

    @property
    def ncols(self):
        return self._axes.shape[0]

    @property
    def nrows(self):
        return self._axes.shape[1]

    @property
    def axes_types(self):
        return self._axes_types

    def _get_axes_from_axes_types(self, axes_type):
        return tuple(
            i
            for i, checked_axes_type in enumerate(self.axes_types)
            if checked_axes_type == axes_type
        )

    @property
    def overlay_axes(self):
        return self._get_axes_from_axes_types("overlay")

    @property
    def index_axes(self):
        return self._get_axes_from_axes_types("index")

    @property
    def range_axes(self):
        return self._get_axes_from_axes_types("range")

    @property
    def explode_axes(self):
        return self._get_axes_from_axes_types("explode")

    @property
    def indices(self):
        return self._indices

    @property
    def measurements(self):
        return self._measurements

    @property
    def axes(self):
        return self._axes

    def _validate_indices(self, indices: tuple = ()):
        num_ensemble_dims = len(self.measurements.ensemble_shape)
        num_indexing_axes = (
            num_ensemble_dims - len(self.explode_axes) - len(self.overlay_axes)
        )

        if len(indices) > num_indexing_axes:
            raise ValueError

        validated_indices = []
        j = 0
        for i, axes_type in enumerate(self.axes_types):
            if axes_type in ("explode", "overlay"):
                validated_indices.append(slice(None))
            elif j < len(indices):
                validated_indices.append(indices[j])
                j += 1
            elif axes_type == "index":
                validated_indices.append(0)
            elif axes_type == "range":
                validated_indices.append(slice(None))
            else:
                raise RuntimeError()

        return tuple(validated_indices)

    def set_indices(self, indices=()):

        self._indices = self._validate_indices(indices)
        self.update_artists()
        self.update_panel_labels()

    @abstractmethod
    def update_artists(self):
        pass

    def set_panel_labels(
        self,
        labels: str = "alphabetic",
        frameon: bool = True,
        loc: str = "upper left",
        pad: float = 0.1,
        borderpad: float = 0.1,
        prop: dict = None,
        formatting: str = ".3g",
        **kwargs,
    ):

        labels_type = labels

        if labels == "alphabetic":
            labels = string.ascii_lowercase
            labels = [f"({label})" for label in labels]
            if config.get("visualize.use_tex", False):
                labels = [f"${label}$" for label in labels]
        elif labels == "metadata":
            labels = []
            for i, measurement in self.iterate_measurements(keep_dims=True):
                labels.append(get_joined_titles(measurement, formatting))
        elif (
            not isinstance(labels, (tuple, list))
            and len(labels) != np.array(self.axes).size
        ):
            raise ValueError()

        if prop is None:
            prop = {}

        for old_label in self._panel_labels:
            old_label.remove()

        anchored_text = []
        for ax, l in zip(np.array(self.axes).ravel(), labels):
            at = AnchoredText(
                l,
                pad=pad,
                borderpad=borderpad,
                frameon=frameon,
                loc=loc,
                prop=prop,
                **kwargs,
            )
            at.formatting = formatting
            at.patch.set_boxstyle("round,pad=0.,rounding_size=0.2")
            ax.add_artist(at)
            anchored_text.append(at)

        self._panel_labels = anchored_text

        if labels_type == "metadata":
            self._metadata_labels = self._panel_labels
        else:
            self._metadata_labels = []

    def update_panel_labels(self):
        for anchored_text, (i, measurement) in zip(
            self._metadata_labels, self.iterate_measurements(keep_dims=True)
        ):
            label = get_joined_titles(measurement, anchored_text.formatting)
            anchored_text.txt.set_text(label)

    def animate(
        self,
        interval=20,
        blit=True,
        repeat: bool = False,
        adjust_scale: bool = True,
        **kwargs,
    ):
        def update(i):
            self.set_indices((i,))
            if adjust_scale:
                self._update_vmin_vmax(*self._validate_vmin_vmax())

            return self.artists.ravel()

        index_axes = self._get_axes_from_axes_types("index")

        if len(index_axes) == 0:
            raise RuntimeError()

        frames = self.measurements.shape[index_axes[0]]

        animation = FuncAnimation(
            self.fig,
            update,
            frames=frames,
            interval=interval,
            blit=blit,
            repeat=repeat,
            **kwargs,
        )

        return animation


class BaseMeasurementVisualization2D(MeasurementVisualization):
    def __init__(
        self, measurements, axes, axes_types: tuple = None, common_scale: bool = True
    ):

        super().__init__(axes, measurements, axes_types=axes_types)

        self._x_units = None
        self._y_units = None
        self._scale_units = None
        self._x_label = None
        self._y_label = None
        self._column_titles = []
        self._row_titles = []
        self._artists = None
        self._autoscale = None
        self._common_scale = common_scale
        self._size_bars = []

        if self.ncols > 1:
            self.set_column_titles()

        if self.nrows > 1:
            self.set_row_titles()

    def _get_vmin_vmax(self):
        vmin = np.inf
        vmax = -np.inf
        for norm in self._normalization.ravel():
            vmin = min(vmin, norm.vmin)
            vmax = max(vmax, norm.vmax)
        return vmin, vmax

    def _get_power(self):
        power = None
        for norm in self._normalization.ravel():
            if isinstance(norm, colors.PowerNorm):
                if power is None:
                    power = norm.gamma
                else:
                    power = min(power, norm.gamma)
            else:
                if power is None:
                    power = 1.0
                else:
                    power = min(power, 1.0)

        return power

    def set_normalization(
        self,
        power: float = None,
        vmin: float = None,
        vmax: float = None,
    ):

        if self._common_scale:
            vmin, vmax = self._get_global_vmin_vmax(vmin=vmin, vmax=vmax)

        print(vmin, vmax, self._common_scale)

        self._normalization = np.zeros(self.axes.shape, dtype=object)
        for i, measurement in self.iterate_measurements(keep_dims=False):

            print(vmin, vmax)

            if power == 1.0:
                norm = colors.Normalize(vmin=vmin, vmax=vmax)
            else:
                norm = colors.PowerNorm(gamma=power, vmin=vmin, vmax=vmax)

            if measurement.is_complex:
                measurement = measurement.abs()

            norm.autoscale_None(measurement.array)

            self._normalization[i] = norm


    def _get_global_vmin_vmax(self, vmin=None, vmax=None):
        measurements = self._get_indexed_measurements()

        if measurements.is_complex:
            measurements = measurements.abs()

        if vmin is None:
            vmin = float(measurements.array.min())

        if vmax is None:
            vmax = float(measurements.array.max())

        return vmin, vmax

    def _validate_vmin_vmax(self, vmin: float = None, vmax: float = None):
        if self._common_scale:
            global_vmin, global_vmax = self._get_global_vmin_vmax()

        return vmin, vmax

    def _update_vmin_vmax(self, vmin=None, vmax=None):
        for norm, measurement in zip(
            self._normalization.ravel(), self.iterate_measurements(keep_dims=False)
        ):
            norm.vmin = vmin
            norm.vmax = vmax

    def add_area_indicator(self, area_indicator, panel="first", **kwargs):

        xlim = self.axes[0, 0].get_xlim()
        ylim = self.axes[0, 0].get_ylim()

        for i, ax in enumerate(np.array(self.axes).ravel()):
            if panel == "first" and i == 0:
                area_indicator.add_to_axes(ax, **kwargs)
            elif panel == "all":
                area_indicator.add_to_axes(ax, **kwargs)

            ax.set_xlim(xlim)
            ax.set_ylim(ylim)

    def _update_power(self, power: float = 1.0):
        for i, measurement in self.iterate_measurements(keep_dims=False):
            artists = self._artists[i]
            norm = self._normalization[i]

            if (power != 1.0) and isinstance(norm, colors.Normalize):
                self._normalization[i] = colors.PowerNorm(
                    gamma=power, vmin=norm.vmin, vmax=norm.vmax
                )
                artists.norm = self._normalization[i]

            if (power == 1.0) and isinstance(norm, colors.PowerNorm):
                self._normalization[i] = colors.Normalize(
                    vmin=norm.vmin, vmax=norm.vmax
                )
                artists.norm = self._normalization[i]

            if (power != 1.0) and isinstance(norm, colors.PowerNorm):
                self._normalization[i].gamma = power

    @property
    def artists(self):
        return self._artists

    @property
    @abstractmethod
    def _artists_per_axes(self):
        pass

    @abstractmethod
    def set_artists(self):
        pass

    def set_scale_units(self, units: str = None):
        if units is None:
            units = self.measurements.metadata.get("units", "undefined")

        self._scale_units = units

    def set_cbar_labels(self, label: str = None, **kwargs):
        if label is None:
            label = self.measurements.metadata.get("label", "undefined")

        label = f"{label} [{self._scale_units}]"

        for cbars in self._cbars.values():
            for cbar in cbars:
                cbar.set_label(label, **kwargs)
                cbar.formatter.set_powerlimits((-3, 3))
                cbar.formatter.set_useMathText(True)
                cbar.ax.yaxis.set_offset_position("left")

    def set_cbar_padding(self, padding: Tuple[float, float] = (0.1, 0.1)):
        self._axes.set_cbar_padding(padding)

    def set_cbar_size(self, fraction: float):
        self._axes.set_cbar_size(fraction)

    def set_cbar_spacing(self, spacing: float):
        self._axes.set_cbar_spacing(spacing)

    def set_cbars(self, **kwargs):
        cbars = defaultdict(list)

        for i, _ in self.iterate_measurements():
            ax = self.axes[i]
            images = self._artists[i]

            if isinstance(self.axes, AxesGrid):

                if ax in self.axes._caxes.keys():
                    cax = self.axes._caxes[ax]
                else:
                    continue

                if isinstance(images, np.ndarray):
                    for j, image in enumerate(images):
                        cbars[ax].append(plt.colorbar(image, cax=cax[j], **kwargs))
                else:
                    cbars[ax].append(plt.colorbar(images, cax=cax[0], **kwargs))

            else:
                cbars[ax].append(plt.colorbar(images, **kwargs))

        self._cbars = cbars

    def set_sizebars(
        self,
        axes: Tuple[int, ...] = ((-1, 0),),
        label="",
        size: float = None,
        loc: str = "lower right",
        borderpad: float = 0.5,
        formatting: str = ".3f",
        size_vertical: float = None,
        sep: float = 6,
        pad: float = 0.3,
        label_top: bool = True,
        frameon: bool = False,
        **kwargs,
    ):

        conversion = _get_conversion_factor(
            self._x_units, self.measurements.axes_metadata[-2].units
        )

        if size is None:
            size = (
                self.measurements.base_axes_metadata[-2].sampling
                * self.measurements.base_shape[-2]
                / 3
            )

        if size_vertical is None:
            size_vertical = (
                self.measurements.base_axes_metadata[-1].sampling
                * self.measurements.base_shape[-1]
                / 20
            )

        size = conversion * size
        size_vertical = conversion * size_vertical

        if label is None:
            label = f"{size:>{formatting}} {self._x_units}"

        for size_bar in self._size_bars:
            size_bar.remove()

        self._size_bars = []
        for ax in axes:
            ax = self.axes[ax]
            anchored_size_bar = AnchoredSizeBar(
                ax.transData,
                label=label,
                label_top=label_top,
                size=size,
                borderpad=borderpad,
                loc=loc,
                size_vertical=size_vertical,
                sep=sep,
                pad=pad,
                frameon=frameon,
                **kwargs,
            )
            ax.add_artist(anchored_size_bar)
            self._size_bars.append(anchored_size_bar)

    def axis_off(self, spines: bool = True):
        for ax in np.array(self.axes).ravel():
            ax.set_xlabel("")
            ax.set_ylabel("")
            ax.set_xticks([])
            ax.set_yticks([])
            if not spines:
                ax.spines["top"].set_visible(False)
                ax.spines["right"].set_visible(False)
                ax.spines["bottom"].set_visible(False)
                ax.spines["left"].set_visible(False)


class MeasurementVisualization2D(BaseMeasurementVisualization2D):
    """
    Show the image(s) using matplotlib.

    Parameters
    ----------
    measurements
    axes : matplotlib.axes.Axes, optional
        If given the plots are added to the axis. This is not available for image grids.
    figsize : two int, optional
        The figure size given as width and height in inches, passed to `matplotlib.pyplot.figure`.
    title : bool or str, optional
        Add a title to the figure. If True is given instead of a string the title will be given by the value
        corresponding to the "name" key of the metadata dictionary, if this item exists.
    cmap : str, optional
        Matplotlib colormap name used to map scalar data to colors. Ignored if image array is complex.
    power : float
        Show image on a power scale.
    vmin : float, optional
        Minimum of the intensity color scale. Default is the minimum of the array values.
    vmax : float, optional
        Maximum of the intensity color scale. Default is the maximum of the array values.
    common_color_scale : bool, optional
        If True all images in an image grid are shown on the same colorscale, and a single colorbar is created (if
        it is requested). Default is False.
    cbar : bool, optional
        Add colorbar(s) to the image(s). The position and size of the colorbar(s) may be controlled by passing
        keyword arguments to `mpl_toolkits.axes_grid1.axes_grid.ImageGrid` through `image_grid_kwargs`.

    Returns
    -------
    matplotlib.figure.Figure, matplotlib.axes.Axes
    """

    def __init__(
        self,
        measurements: "BaseMeasurement2D",
        axes,
        axes_types: tuple = None,
        cbar: bool = False,
        cmap: str = None,
        vmin: float = None,
        vmax: float = None,
        power: float = 1.0,
        common_scale: bool = False,
        units: str = None,
        convert_complex: str = "domain_coloring",
        autoscale: bool = False,
    ):

        super().__init__(
            measurements, axes, axes_types=axes_types, common_scale=common_scale
        )

        self._normalization = None
        self._cmap = cmap
        self._convert_complex = convert_complex
        self._autoscale = autoscale

        self.set_normalization(power=power, vmin=vmin, vmax=vmax)
        self.set_artists()

        if cbar:
            self.set_cbars()
            self.set_scale_units()
            self.set_cbar_labels()

        self.set_extent()
        self.set_x_units(units)
        self.set_y_units(units)
        self.set_x_labels()
        self.set_y_labels()

    @property
    def _artists_per_axes(self):
        if self._convert_complex == "domain_coloring" and self.measurements.is_complex:
            return 2
        else:
            return 1

    @property
    def _domain_coloring(self):
        return self.measurements.is_complex

    def set_cbar_labels(self, label: str = None, **kwargs):
        if self._domain_coloring:
            for cbar1, cbar2 in self._cbars.values():
                cbar1.set_label("arg", rotation=0, ha="center", va="top")
                cbar1.ax.yaxis.set_label_coords(0.5, -0.02)
                cbar1.set_ticks([-np.pi, -np.pi / 2, 0, +np.pi / 2, np.pi])
                cbar1.set_ticklabels(
                    [
                        r"$-\pi$",
                        r"$-\dfrac{\pi}{2}$",
                        "$0$",
                        r"$\dfrac{\pi}{2}$",
                        r"$\pi$",
                    ]
                )
                cbar2.set_label("abs", rotation=0, ha="center", va="top")
                cbar2.ax.yaxis.set_label_coords(0.5, -0.02)
                cbar2.formatter.set_powerlimits((0, 0))
                cbar2.formatter.set_useMathText(True)
                cbar2.ax.yaxis.set_offset_position("left")

        else:
            super().set_cbar_labels(label, **kwargs)

    def _get_default_x_label(self, units: str = None):
        return self.measurements.axes_metadata[-2].format_label(units=units)

    def _get_default_y_label(self, units: str = None):
        return self.measurements.axes_metadata[-1].format_label(units=units)

    def _get_default_x_units(self):
        return self.measurements.axes_metadata[-2].units

    def _get_default_y_units(self):
        return self.measurements.axes_metadata[-1].units

    def set_xlim(self):
        self.set_extent()

    def set_ylim(self):
        self.set_extent()

    def set_extent(self, extent=None):

        if extent is None:
            x_extent = self.measurements._plot_extent_x(self._x_units)
            y_extent = self.measurements._plot_extent_y(self._y_units)
            extent = x_extent + y_extent

        for image in self._artists.ravel():
            image.set_extent(extent)

    def _add_domain_coloring_imshow(self, ax, array, norm):
        abs_array = np.abs(array)
        alpha = np.clip(norm(abs_array), a_min=0.0, a_max=1.0)

        if self._cmap is None:
            cmap = config.get("phase_cmap", "hsluv")
        else:
            cmap = self._cmap

        if cmap == "hsluv":
            cmap = hsluv_cmap

        im1 = ax.imshow(
            np.angle(array).T,
            origin="lower",
            interpolation="none",
            alpha=alpha.T,
            vmin=-np.pi,
            vmax=np.pi,
            cmap=cmap,
        )

        im2 = ax.imshow(
            abs_array.T,
            origin="lower",
            interpolation="none",
            cmap="gray",
            zorder=-1,
        )

        return im1, im2

    def _add_real_imshow(self, ax, array):
        im = ax.imshow(
            array.T,
            origin="lower",
            interpolation="none",
            cmap=self._cmap,
        )
        return im

    def set_artists(
        self,
    ):
        images = np.zeros(self.axes.shape + (self._artists_per_axes,), dtype=object)

        for i, measurement in self.iterate_measurements(keep_dims=False):
            ax = self.axes[i]
            norm = self._normalization[i]

            if self._domain_coloring:
                images[i] = self._add_domain_coloring_imshow(
                    ax, measurement.array, norm
                )
                images[i][1].set_norm(norm)
            else:
<<<<<<< HEAD
                try:
                    cbar = ax.cax.colorbar(im)
                    cbar.set_label(cbar_label)
                except AttributeError:
                    cbar = plt.colorbar(im, ax=ax)
                    cbar.set_label(cbar_label)

        if sizebar:
            size = (
                measurement.base_axes_metadata[-2].sampling
                * measurement.base_shape[-2]
                / 3
            )
            label = (
                f"{size:>{float_formatting}} {measurement.base_axes_metadata[-2].units}"
            )
            _add_sizebar(ax=ax, label=label, size=size, **anchored_size_bar_kwargs)

    if super_title is True and "name" in measurements.metadata:
        fig.suptitle(measurements.metadata["name"])

    elif isinstance(super_title, str):

        fig.suptitle(super_title)
=======
                images[i] = self._add_real_imshow(ax, measurement.array)
                images[i][0].set_norm(norm)
>>>>>>> 380e0c4f

        if images.shape[-1] == 1:
            images = np.squeeze(images, -1)

        self._artists = images

    def update_artists(self):

        for i, measurement in self.iterate_measurements(keep_dims=False):
            images = self._artists[i]

            if self._domain_coloring:
                array = measurement.array
                abs_array = np.abs(array)
                alpha = self._normalization[i](abs_array)
                alpha = np.clip(alpha, a_min=0, a_max=1)

                images[0].set_alpha(alpha)
                images[0].set_data(np.angle(array))
                images[1].set_data(abs_array)
            else:

                images.set_data(measurement.array.T)

    @property
    def widgets(self):
        canvas = self.fig.canvas
        # vmin_vmax_slider = make_vmin_vmax_slider(self)

        def index_update_callback(change):
            if self._autoscale:
                vmin, vmax = self._get_global_vmin_vmax()
                self._update_vmin_vmax(vmin, vmax)
                # vmin_vmax_slider.value = self._get_global_vmin_vmax()

        sliders = make_indexing_sliders(
            self, self.axes_types, callbacks=(index_update_callback,)
        )
        power_scale_button = make_power_scale_slider(self)
        scale_button = make_scale_button(self)
        autoscale_button = make_autoscale_button(self)
        continuous_update_button = make_continuous_button(sliders)

        scale_button.layout = widgets.Layout(width="20%")
        autoscale_button.layout = widgets.Layout(width="30%")
        continuous_update_button.layout = widgets.Layout(width="50%")

        scale_box = widgets.VBox(
            [widgets.HBox([scale_button, autoscale_button, continuous_update_button])]
        )
        scale_box.layout = widgets.Layout(width="300px")

        gui = widgets.VBox(
            [
                widgets.VBox(sliders),
                scale_box,
                # vmin_vmax_slider,
                power_scale_button,
            ]
        )

        return widgets.HBox([gui, canvas])


class MeasurementVisualization1D(MeasurementVisualization):
    def __init__(
        self,
        measurements: "BaseMeasurement2D",
        axes,
        axes_types: tuple = None,
        units=None,
        common_scale: bool = True,
        legend=False
    ):

        super().__init__(axes, measurements, axes_types=axes_types)

        self._x_units = None
        self._y_units = None
        self._x_label = None
        self._y_label = None
        self._column_titles = []
        self._lines = np.array([[]])
        self._common_scale = common_scale
        self.set_artists()
        self.set_x_units(units=units)
        self.set_y_units()

        if "overlay" in axes_types and legend:
            self.set_legends()

        if self.ncols > 1:
            self.set_column_titles()

        # self.set_y_units()
        # self.set_x_labels()
        # self.set_y_labels()
        #
        # if any(axes_type == "explode" for axes_type in axes_types):
        #     self.set_column_titles()
        #     self.set_row_titles()
        #
        # if any(axes_type == "overlay" for axes_type in axes_types):
        #     self.set_legends()
        #
        # for i, _ in self.iterate_measurements():
        #     #     #self.axes[i].yaxis.set_label_coords(0.5, -0.02)
        #     #     #cbar2.formatter.set_powerlimits((0, 0))
        #     #     #self.axes[i].get_yaxis().formatter.set_useMathText(True)
        #     #     #self.axes[i].ticklabel_format(style='sci', axis='x', scilimits=(0, 0), useMathText=True)
        #     self.axes[i].get_yaxis().get_offset_text().set_horizontalalignment("right")
        # # #
        #     #self.axes[i].yaxis.set_offset_position("right")
        #     #self.axes[i].yaxis.set_offset_position("left")
        #     #self.axes[i].set_ylabel(format_label(self._y_label, self._y_units))

    @property
    def artists(self):
        return self._artists

    def _get_default_x_label(self, units: str = None):
        return self.measurements.axes_metadata[-1].format_label(units)

    def _get_default_y_label(self, units: str = None):
        axes = LinearAxis(label=self.measurements.metadata.get("label", ""))
        return format_label(axes, units)

    def _get_default_x_units(self):
        return self.measurements.axes_metadata[-1].units

    def _get_default_y_units(self):
        return self.measurements.metadata.get("units", "")

    def set_xlim(self):
        extent = self.measurements._plot_extent(self._x_units)

        margin = (extent[1] - extent[0]) * 0.05
        for i, measurement in self.iterate_measurements():
            self.axes[i].set_xlim([-extent[0] - margin, extent[1] + margin])
            artists = self.artists[i]
            for artist in artists:
                x = self._get_xdata()
                artist.set_xdata(x)

    def set_ylim(self, ylim=None):
        def _get_extent(measurements):
            min_value = measurements.min()
            max_value = measurements.max()
            margin = (max_value - min_value) * 0.05
            return [min_value - margin, max_value + margin]

        if self._common_scale and ylim is None:
            common_ylim = _get_extent(self.measurements)
        else:
            common_ylim = ylim

        for i, measurement in self.iterate_measurements():

            if not self._common_scale and common_ylim is None:
                y_lim = _get_extent(measurement)
            else:
                y_lim = common_ylim

            self.axes[i].set_ylim(y_lim)

    def set_legends(self, **kwargs):
        for i, _ in self.iterate_measurements():
            self.axes[i].legend(**kwargs)

    def set_artists(self):

        artists = np.zeros(self.axes.shape, dtype=object)
        for i, measurement in self.iterate_measurements(keep_dims=False):
            ax = self.axes[i]
            x = self._get_xdata()
            new_lines = []
            for _, line_profile in measurement.iterate_ensemble(keep_dims=True):

                labels = []
                for axis in line_profile.ensemble_axes_metadata:
                    labels += [axis.format_title(".3f")]

                label = "-".join(labels)

                new_lines.append(
                    ax.plot(
                        x,
                        line_profile.array[(0,) * (len(line_profile.shape) - 1)],
                        label=label,
                    )[0]
                )
            artists.itemset(i, new_lines)

        self._artists = artists

    def _get_xdata(self):
        extent = self.measurements._plot_extent(self._x_units)
        # conversion = _get_conversion_factor(self._x_units, self._get_default_x_units())
        return np.linspace(
            extent[0],
            extent[1],
            self.measurements.shape[-1],
            endpoint=False,
        )

    def update_artists(self):
        pass


class DiffractionSpotsVisualization(BaseMeasurementVisualization2D):
    """
    Display a diffraction pattern as indexed Bragg reflections.

    Parameters
    ----------
    indexed_diffraction_pattern : IndexedDiffractionPattern
        Diffraction pattern to be displayed.
    spot_scale : float
        Size of the circles representing the diffraction spots.
    ax : matplotlib.axes.Axes, optional
        If given the plots are added to the axis.
    figsize : two int, optional
        The figure size given as width and height in inches, passed to `matplotlib.pyplot.figure`.
    title : bool or str, optional
        Add a title to the figure. If True is given instead of a string the title will be given by the value
        corresponding to the "name" key of the metadata dictionary, if this item exists
    overlay_indices : bool

    annotate_kwargs : dict
        Additional keyword arguments passed to `matplotlib.axes.Axes.annotate` to change the formatting of the labels.
    inequivalency_threshold : float
        Relative intensity difference to determine whether two symmetry-equivalent diffraction spots should be indepdendently
        labeled (e.g. due to a unit cell with a basis of more than one element).
    Returns
    -------
    figure, axis_handle : matplotlib.figure.Figure, matplotlib.axis.Axis
    """

    def __init__(
        self,
        measurements,
        axes,
        axes_types: tuple = None,
        cbar: bool = False,
        cmap: str = None,
        phase_cmap: str = None,
        vmin: float = None,
        vmax: float = None,
        power: float = 1.0,
        scale: float = 1.0,
        common_color_scale: bool = False,
        units: str = None,
        convert_complex: str = "domain_coloring",
        autoscale: bool = False,
    ):

        measurements = measurements.order()

        positions = measurements.positions[:, :2]

        self._scale = (
            np.sqrt(squareform(distance_matrix(positions, positions)).min()) * scale
        )

        self._normalization = None
        self._scale_normalization = None
        self._autoscale = autoscale
        self._annotation_threshold = 0.0

        super().__init__(
            measurements,
            axes,
            axes_types=axes_types,
        )

        if cmap is None:
            cmap = config.get("visualize.cmap", "viridis")

        if phase_cmap is None:
            phase_cmap = config.get("phase_cmap", "hsluv")

        self._cmap = cmap
        self._phase_cmap = phase_cmap
        self._size_bars = []
        self._common_color_scale = common_color_scale
        self._convert_complex = convert_complex
        self._autoscale = autoscale
        self._miller_index_annotations = None

        self.set_normalization(power=power, vmin=vmin, vmax=vmax)
        #self.set_artists()

        # if cbar:
        #     self.set_cbars()
        #     self.set_scale_units()
        #     self.set_cbar_labels()
        #
        # # self.set_extent()
        # # self.set_x_units(units)
        # # self.set_y_units(units)
        # self.set_x_labels()
        # self.set_y_labels()

    @property
    def _artists_per_axes(self):
        return 1

    def _get_scales(self, indexed_diffraction_spots, norm):
        conversion = _get_conversion_factor(self._x_units, self._get_default_x_units())
        return (
            norm(indexed_diffraction_spots.intensities) ** 0.5
            * self._scale
            * 0.5
            * conversion
        )

    def _get_positions(self, indexed_diffraction_spots):
        positions = indexed_diffraction_spots.positions[:, :2].copy()
        positions[:, 0] *= _get_conversion_factor(
            self._x_units, self._get_default_x_units()
        )
        positions[:, 1] *= _get_conversion_factor(
            self._y_units, self._get_default_y_units()
        )
        return positions

    def _update_scales(self):
        for i, measurement in self.iterate_measurements(keep_dims=False):
            artists = self._artists[i]
            norm = self._normalization[i]
            scales = self._get_scales(measurement, norm)
            artists._widths = scales
            artists._heights = scales
            artists.set()

    def _update_vmin_vmax(self, vmin: float = None, vmax: float = None):
        super()._update_vmin_vmax(vmin, vmax)
        self._update_scales()

    def _update_power(self, power: float = 1.0):
        super()._update_power(power)
        self._update_scales()

    def set_artists(self):

        if self._artists is not None:
            for artist in self.artists.ravel():
                artist.remove()

        self._artists = np.zeros(self.axes.shape, dtype=object)
        for i, measurement in self.iterate_measurements(keep_dims=False):
            ax = self.axes[i]

            norm = self._normalization[i]

            print(norm.vmax)

            scales = self._get_scales(measurement, norm)
            positions = self._get_positions(measurement)

            ellipse_collection = EllipseCollection(
                widths=scales,
                heights=scales,
                angles=0.0,
                units="xy",
                array=measurement.intensities,
                cmap=self._cmap,
                offsets=positions,
                transOffset=ax.transData,
            )

            ellipse_collection.set_norm(norm)

            ax.add_collection(ellipse_collection)

            self._artists[i] = ellipse_collection

            ax.axis("equal")

    @property
    def _reciprocal_space_axes(self):
        return [
            ReciprocalSpaceAxis(
                label="kx", sampling=1.0, units="1/Å", _tex_label="$k_x$"
            ),
            ReciprocalSpaceAxis(
                label="ky", sampling=1.0, units="1/Å", _tex_label="$k_y$"
            ),
        ]

    def _get_default_x_label(self, units: str = None):
        return self._reciprocal_space_axes[-2].format_label(units)

    def _get_default_y_label(self, units: str = None):
        return self._reciprocal_space_axes[-1].format_label(units)

    def _get_default_x_units(self):
        return self._reciprocal_space_axes[-1].units

    _get_default_y_units = _get_default_x_units

    def set_xlim(self):
        for i, measurement in self.iterate_measurements():
            x_lim = np.abs(measurement.positions[:, 0]).max() * 1.1
            x_lim = (
                _get_conversion_factor(self._x_units, self._get_default_x_units())
                * x_lim
            )
            self.axes[i].set_xlim([-x_lim, x_lim])

    def set_ylim(self):
        for i, measurement in self.iterate_measurements():
            x_lim = np.abs(measurement.positions[:, 0]).max() * 1.1
            x_lim = (
                _get_conversion_factor(self._x_units, self._get_default_x_units())
                * x_lim
            )
            self.axes[i].set_xlim([-x_lim, x_lim])

    def set_x_units(self, units=None):
        super().set_x_units(units)
        self.set_artists()

    def set_y_units(self, units=None):
        super().set_y_units(units)
        self.set_artists()

        # for i, measurement in self.iterate_measurements():
        #     artist = self.artists[i]
        #     positions = measurement.positions[:, :2].copy()
        #     positions[:, 0] *= _get_conversion_factor(self._x_units, self._get_default_x_units())
        #     positions[:, 1] *= _get_conversion_factor(self._y_units, self._get_default_y_units())
        #     artist.set(offsets=positions)

    def update_artists(self):
        for i, measurement in self.iterate_measurements(keep_dims=False):
            artists = self._artists[i]
            norm = self._normalization[i]

            scales = self._get_scales(measurement, norm)

            artists._widths = np.clip(scales, a_min=1e-3, a_max=1e3)
            artists._heights = np.clip(scales, a_min=1e-3, a_max=1e3)

            artists.set(array=measurement.intensities)
            self._set_hkl_visibility()

    def remove_miller_index_annotations(self):
        for annotation in self._miller_index_annotations:
            annotation.remove()
        self._miller_index_annotations = []

    def set_hkl_threshold(self, threshold):
        self._annotation_threshold = threshold
        self._set_hkl_visibility()

    def _set_hkl_visibility(self):
        if self._miller_index_annotations is None:
            self.set_miller_index_annotations()

        for i, measurement in self.iterate_measurements(keep_dims=False):
            visibility = measurement.intensities > self._annotation_threshold
            for annotation, visible in zip(self._miller_index_annotations, visibility):
                annotation.set_visible(visible)

    def set_miller_index_annotations(
        self,
        threshold: float = 1.0,
        size: int = 8,
        alignment: str = "top",
        **kwargs,
    ):

        self._annotation_threshold = threshold
        self._miller_index_annotations = []
        for i, measurement in self.iterate_measurements(keep_dims=False):
            ax = self.axes[i]
            norm = self._normalization[i]
            visibility = measurement.intensities > threshold
            positions = self._get_positions(measurement)
            scales = self._get_scales(measurement, norm)

            for hkl, position, visible, scale in zip(
                measurement.miller_indices, positions, visibility, scales
            ):
                if alignment == "top":
                    xy = position[:2] + [0, scale / 2]
                    va = "bottom"
                elif alignment == "center":
                    xy = position[:2]
                    va = "center"
                elif alignment == "bottom":
                    xy = position[:2] - [0, scale / 2]
                    va = "top"
                else:
                    raise ValueError()

                if config.get("visualize.use_tex"):
                    text = " \ ".join(
                        [f"\\bar{{{abs(i)}}}" if i < 0 else f"{i}" for i in hkl]
                    )
                    text = f"${text}$"
                else:
                    text = "{} {} {}".format(*hkl)

                annotation = ax.annotate(
                    text,
                    xy=xy,
                    ha="center",
                    va=va,
                    size=size,
                    visible=visible,
                    **kwargs,
                )
                self._miller_index_annotations.append(annotation)

    def pick_events(self):

        self._pick_annotations = {}
        for ax, artist in zip(np.array(self.axes).ravel(), self.artists.ravel()):
            artist.set_picker(True)
            annotation = ax.annotate(
                "",
                xy=(0, 0),
                xycoords="data",
                xytext=(20.0, 20.0),
                textcoords="offset points",
                bbox=dict(boxstyle="round", fc="w"),
                arrowprops=dict(arrowstyle="->"),
                visible=False,
            )
            self._pick_annotations[artist] = annotation

        def onpick(event):
            hkl = self.measurements.miller_indices[event.ind][0].tolist()
            position = self.measurements.positions[event.ind][0]
            intensity = event.artist.get_array()[event.ind].item()
            annotation = self._pick_annotations[event.artist]

            annotation.set_text(
                "\n".join(
                    (
                        f"hkl: {' '.join(map(str, hkl))}",
                        f"coordinate: {'{:.2f}, {:.2f}, {:.2f}'.format(*position.tolist())}",
                        f"intensity: {intensity:.4g}",
                    )
                )
            )
            annotation.xy = position[:2]
            annotation.set_visible(True)

        self.fig.canvas.mpl_connect("pick_event", onpick)

    @property
    def widgets(self):
        canvas = self.fig.canvas

        sliders = make_indexing_sliders(
            self, self.axes_types  # , callbacks=(index_update_callback,)
        )

        def index_update_callback(change):
            # for slider in sliders:

            if self._autoscale:
                vmin, vmax = self._get_global_vmin_vmax()
                self._update_vmin_vmax(vmin, vmax)

            # if self._autoscale:
            #    vmin_vmax_slider.value = self._get_global_vmin_vmax()

        set_update_indices_callback(sliders, self, callbacks=(index_update_callback,))

        def hkl_slider_changed(change):
            self.set_hkl_threshold(change["new"])

        hkl_slider = widgets.FloatLogSlider(
            description="Index threshold", min=-10, max=0, value=1, step=1e-6
        )
        hkl_slider.observe(hkl_slider_changed, "value")

        power_scale_slider = make_power_scale_slider(self)
        scale_button = make_scale_button(self)
        autoscale_button = make_autoscale_button(self)
        continuous_update_button = make_continuous_button(sliders)

        scale_button.layout = widgets.Layout(width="20%")
        autoscale_button.layout = widgets.Layout(width="30%")
        continuous_update_button.layout = widgets.Layout(width="50%")

        scale_box = widgets.VBox(
            [widgets.HBox([scale_button, autoscale_button, continuous_update_button])]
        )
        scale_box.layout = widgets.Layout(width="300px")

        gui = widgets.VBox(
            [
                widgets.VBox(sliders),
                scale_box,
                # vmin_vmax_slider,
                power_scale_slider,
                hkl_slider,
            ]
        )

        return widgets.HBox([gui, canvas])


def make_toggle_hkl_button(visualization):
    toggle_hkl_button = widgets.ToggleButton(description="Toggle hkl", value=False)

    def update_toggle_hkl_button(change):
        if change["new"]:
            visualization.set_miller_index_annotations()
        else:
            visualization.remove_miller_index_annotations()

    toggle_hkl_button.observe(update_toggle_hkl_button, "value")

    return toggle_hkl_button


_cube = np.array(
    [
        [[0, 0, 0], [0, 0, 1]],
        [[0, 0, 0], [0, 1, 0]],
        [[0, 0, 0], [1, 0, 0]],
        [[0, 0, 1], [0, 1, 1]],
        [[0, 0, 1], [1, 0, 1]],
        [[0, 1, 0], [1, 1, 0]],
        [[0, 1, 0], [0, 1, 1]],
        [[1, 0, 0], [1, 1, 0]],
        [[1, 0, 0], [1, 0, 1]],
        [[0, 1, 1], [1, 1, 1]],
        [[1, 0, 1], [1, 1, 1]],
        [[1, 1, 0], [1, 1, 1]],
    ]
)


def _merge_columns(atoms: Atoms, plane, tol: float = 1e-7) -> Atoms:
    uniques, labels = np.unique(atoms.numbers, return_inverse=True)

    new_atoms = Atoms(cell=atoms.cell)
    for unique, indices in zip(uniques, label_to_index(labels)):
        positions = atoms.positions[indices]
        positions = _merge_positions(positions, plane, tol)
        numbers = np.full((len(positions),), unique)
        new_atoms += Atoms(positions=positions, numbers=numbers)

    return new_atoms


def _merge_positions(positions, plane, tol: float = 1e-7) -> np.ndarray:
    axes = plane_to_axes(plane)
    rounded_positions = tol * np.round(positions[:, axes[:2]] / tol)
    unique, labels = np.unique(rounded_positions, axis=0, return_inverse=True)

    new_positions = np.zeros((len(unique), 3))
    for i, label in enumerate(label_to_index(labels)):
        top_atom = np.argmax(-positions[label][:, axes[2]])
        new_positions[i] = positions[label][top_atom]
        # new_positions[i, axes[2]] = np.max(positions[label][top_atom, axes[2]])

    return new_positions


def show_atoms(
    atoms: Atoms,
    plane: Union[Tuple[float, float], str] = "xy",
    ax=None,
    scale: float = 0.75,
    title: str = None,
    numbering: bool = False,
    show_periodic: bool = False,
    figsize: Tuple[float, float] = None,
    legend: bool = False,
    merge: float = 1e-2,
    tight_limits=False,
    show_cell=None,
    **kwargs,
):
    """
    Display 2D projection of atoms as a matplotlib plot.

    Parameters
    ----------
    atoms : ase.Atoms
        The atoms to be shown.
    plane : str, two float
        The projection plane given as a concatenation of 'x' 'y' and 'z', e.g. 'xy', or as two floats representing the
        azimuth and elevation angles of the viewing direction [degrees], e.g. (45, 45).
    ax : matplotlib.axes.Axes, optional
        If given the plots are added to the axes.
    scale : float
        Factor scaling their covalent radii for the atom display sizes (default is 0.75).
    title : str
        Title of the displayed image. Default is None.
    numbering : bool
        Display the index of the Atoms as a number. Default is False.
    show_periodic : bool
        If True, show the periodic images of the atoms at the cell boundary.
    figsize : two int, optional
        The figure size given as width and height in inches, passed to `matplotlib.pyplot.figure`.
    legend : bool
        If True, add a legend indicating the color of the atomic species.
    merge: float
        To speed up plotting large numbers of atoms, those closer than the given value [Å] are merged.
    kwargs : Keyword arguments for matplotlib.collections.PatchCollection.

    Returns
    -------
    matplotlib.figure.Figure, matplotlib.axes.Axes
    """
    if show_periodic:
        atoms = atoms.copy()
        atoms = pad_atoms(atoms, margins=1e-3)

    if merge > 0.0:
        atoms = _merge_columns(atoms, plane, merge)

    if tight_limits and show_cell is None:
        show_cell = False
    elif show_cell is None:
        show_cell = True

    if ax is None:
        fig, ax = plt.subplots(figsize=figsize)
    else:
        fig = ax.get_figure()

    cell = atoms.cell
    axes = plane_to_axes(plane)

    cell_lines = np.array(
        [[np.dot(line[0], cell), np.dot(line[1], cell)] for line in _cube]
    )
    cell_lines_x, cell_lines_y = cell_lines[..., axes[0]], cell_lines[..., axes[1]]

    if show_cell:
        for cell_line_x, cell_line_y in zip(cell_lines_x, cell_lines_y):
            ax.plot(cell_line_x, cell_line_y, "k-")

    if len(atoms) > 0:
        positions = atoms.positions[:, axes[:2]]
        order = np.argsort(-atoms.positions[:, axes[2]])
        positions = positions[order]

        colors = jmol_colors[atoms.numbers[order]]
        sizes = covalent_radii[atoms.numbers[order]] * scale

        circles = []
        for position, size in zip(positions, sizes):
            circles.append(Circle(position, size))

        coll = PatchCollection(circles, facecolors=colors, edgecolors="black", **kwargs)
        ax.add_collection(coll)

        ax.axis("equal")
        ax.set_xlabel(plane[0] + " [Å]")
        ax.set_ylabel(plane[1] + " [Å]")

        ax.set_title(title)

        if numbering:
            if merge:
                raise ValueError("atom numbering requires 'merge' to be False")

            for i, (position, size) in enumerate(zip(positions, sizes)):
                ax.annotate(
                    "{}".format(order[i]), xy=position, ha="center", va="center"
                )

    if legend:
        legend_elements = [
            Line2D(
                [0],
                [0],
                marker="o",
                color="w",
                markeredgecolor="k",
                label=chemical_symbols[unique],
                markerfacecolor=jmol_colors[unique],
                markersize=12,
            )
            for unique in np.unique(atoms.numbers)
        ]

        ax.legend(handles=legend_elements, loc="upper right")

    if tight_limits:
        ax.set_adjustable("box")
        ax.set_xlim([np.min(cell_lines_x), np.max(cell_lines_x)])
        ax.set_ylim([np.min(cell_lines_y), np.max(cell_lines_y)])

    return fig, ax<|MERGE_RESOLUTION|>--- conflicted
+++ resolved
@@ -1353,35 +1353,8 @@
                 )
                 images[i][1].set_norm(norm)
             else:
-<<<<<<< HEAD
-                try:
-                    cbar = ax.cax.colorbar(im)
-                    cbar.set_label(cbar_label)
-                except AttributeError:
-                    cbar = plt.colorbar(im, ax=ax)
-                    cbar.set_label(cbar_label)
-
-        if sizebar:
-            size = (
-                measurement.base_axes_metadata[-2].sampling
-                * measurement.base_shape[-2]
-                / 3
-            )
-            label = (
-                f"{size:>{float_formatting}} {measurement.base_axes_metadata[-2].units}"
-            )
-            _add_sizebar(ax=ax, label=label, size=size, **anchored_size_bar_kwargs)
-
-    if super_title is True and "name" in measurements.metadata:
-        fig.suptitle(measurements.metadata["name"])
-
-    elif isinstance(super_title, str):
-
-        fig.suptitle(super_title)
-=======
                 images[i] = self._add_real_imshow(ax, measurement.array)
                 images[i][0].set_norm(norm)
->>>>>>> 380e0c4f
 
         if images.shape[-1] == 1:
             images = np.squeeze(images, -1)

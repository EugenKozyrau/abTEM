import dataclasses
from copy import copy
from dataclasses import dataclass
from numbers import Number
from typing import List, Tuple, Union
from tabulate import tabulate
import numpy as np
import dask.array as da
from abtem.core.chunks import validate_chunks, iterate_chunk_ranges
from abtem.core import config
from abtem.core.utils import safe_equality

from abtem.core.units import _get_conversion_factor, _format_units, _validate_units


def format_label(axes, units=None):
    if axes._tex_label is not None and config.get("visualize.use_tex", False):
        label = axes._tex_label
    else:
        label = axes.label

    if len(label) == 0:
        return ""

    if units is None and axes.units is not None:
        units = axes.units

    units = _format_units(units)

    if units is None:
        return f"{label}"
    else:
        return f"{label} [{units}]"


def latex_float(f, formatting):
    float_str = f"{f:>{formatting}}"
    if "e" in float_str:
        base, exponent = float_str.split("e")
        return f"{base} \\times 10^{{{int(exponent)}}}"
    else:
        return float_str


def format_value(value: Union[tuple, float], formatting: str, tolerance: float = 1e-14):
    if isinstance(value, tuple):
        return ", ".join(format_value(v, formatting=formatting) for v in value)

    if isinstance(value, float):
        if np.abs(value) < tolerance:
            value = 0.0

        if config.get("visualize.use_tex", False):
            return latex_float(value, formatting)
        else:
            return f"{value:>{formatting}}"
    return value


def format_title(
        axes, formatting: str = ".3f", units: str = None, include_label: bool = True
):
    try:
        value = axes.values[0] * _get_conversion_factor(units, axes.units)
    except KeyError:
        value = axes.values[0]

    units = _validate_units(units, axes.units)

    if include_label:
        if axes._tex_label is not None:
            label = axes._tex_label
        else:
            label = axes.label
        label = f"{label} = "
    else:
        label = ""

    if config.get("visualize.use_tex", False):
        return f"{label}${format_value(value, formatting)}$ {_format_units(units)}"
    else:
        return f"{label}{value:>{formatting}} {units}"


@dataclass(eq=False, repr=False, unsafe_hash=True)
class AxisMetadata:
    _concatenate: bool = True
    _events: bool = False
    label: str = ""
    _tex_label: str = None
    _default_type: str = "index"
    units: str = None

    def _tabular_repr_data(self, n):
        return [self.format_type(), self.format_label(), self.format_coordinates(n)]

    def format_coordinates(self, n: int = None):
        return "-"

    def __eq__(self, other):
        return safe_equality(self, other)

    def coordinates(self, n):
        return np.arange(n)

    def format_type(self):
        return self.__class__.__name__

    def format_label(self, units: str = None):
        return format_label(self, units=units)

    def format_title(self, *args, **kwargs):
        return f"{self.label}"

    def item_metadata(self, item):
        return {}

    def __getitem__(self, item):
        return self

    def _to_blocks(self, chunks):
        arr = np.empty((len(chunks[0]),), dtype=object)
        for i, slic in iterate_chunk_ranges(chunks):
            arr[i] = copy(self)
        arr = da.from_array(arr, chunks=1)
        return arr

    def copy(self):
        return copy(self)

<<<<<<< HEAD
    def to_dict(self):
        d = dataclasses.asdict(self)
        for key, value in d.items():
            if isinstance(value, np.ndarray):
                d[key] = tuple(value.tolist())

        d["type"] = self.__class__.__name__
        return d

    @staticmethod
    def from_dict(d):
        cls = globals()[d["type"]]
        return cls(**{key: value for key, value in d.items() if key != "type"})
=======
    def plot_extent(self):
        raise NotImplementedError
>>>>>>> 380e0c4f


@dataclass(eq=False, repr=False, unsafe_hash=True)
class UnknownAxis(AxisMetadata):
    label: str = "unknown"


@dataclass(eq=False, repr=False, unsafe_hash=True)
class SampleAxis(AxisMetadata):
    pass


@dataclass(eq=False, repr=False, unsafe_hash=True)
class LinearAxis(AxisMetadata):
    sampling: float = 1.0
    units: str = ""
    offset: float = 0.0
    _ensemble_mean: bool = False

    def format_coordinates(self, n: int = None) -> str:
        coordinates = self.coordinates(n)
        if n > 3:
            coordinates = [f"{coord:.2f}" for coord in coordinates[[0, 1, -1]]]
            return f"{coordinates[0]} {coordinates[1]} ... {coordinates[2]}"
        else:
            return " ".join([f"{coord:.2f}" for coord in coordinates])

    def coordinates(self, n: int) -> np.ndarray:
        return np.linspace(
            self.offset, self.offset + self.sampling * n, n, endpoint=False
        )

    def concatenate(self, other: AxisMetadata) -> "LinearAxis":
        if not self._concatenate:
            raise RuntimeError()

        if not self.__eq__(other):
            raise RuntimeError()

        return self


@dataclass(eq=False, repr=False, unsafe_hash=True)
class RealSpaceAxis(LinearAxis):
    sampling: float = 1.0
    units: str = "pixels"
    endpoint: bool = True


@dataclass(eq=False, repr=False, unsafe_hash=True)
class ReciprocalSpaceAxis(LinearAxis):
    sampling: float = 1.0
    units: str = "pixels"
    fftshift: bool = True
    _concatenate: bool = False


@dataclass(eq=False, repr=False, unsafe_hash=True)
class ScanAxis(RealSpaceAxis):
    start: Tuple[float, float] = None
    end: Tuple[float, float] = None


@dataclass(eq=False, repr=False, unsafe_hash=True)
class OrdinalAxis(AxisMetadata):
    values: tuple = ()

    def format_title(self, formatting, include_label: bool = True, **kwargs):
        if include_label and len(self.label) > 0:
            label = f"{self.label} = "
        else:
            label = ""

        return f"{label}{self.values[0]}"

    def concatenate(self, other):
        if not safe_equality(self, other, ("values",)):
            raise RuntimeError()

        kwargs = dataclasses.asdict(self)
        kwargs["values"] = kwargs["values"] + other.values

        return self.__class__(**kwargs)  # noqa

    def compatible(self, other):
        return

    def __len__(self):
        return len(self.values)

    def __post_init__(self):
        if not isinstance(self.values, tuple):
            try:
                self.values = tuple(self.values)
            except TypeError:
                raise ValueError()

    def item_metadata(self, item):
        return {self.label: self.values[item]}

    def __getitem__(self, item):
        kwargs = dataclasses.asdict(self)

        if isinstance(item, Number):
            kwargs["values"] = (kwargs["values"][item],)
        else:
            array = np.empty(len(kwargs["values"]), dtype=object)
            array[:] = kwargs["values"]
            kwargs["values"] = tuple(array[item])

        return self.__class__(**kwargs)  # noqa

    def coordinates(self, n):
        return self.values

    def _to_blocks(self, chunks):
        chunks = validate_chunks(shape=(len(self),), chunks=chunks)

        arr = np.empty((len(chunks[0]),), dtype=object)
        for i, slic in iterate_chunk_ranges(chunks):
            arr[i] = self[slic]

        arr = da.from_array(arr, chunks=1)

        return arr


@dataclass(eq=False, repr=False, unsafe_hash=True)
class NonLinearAxis(OrdinalAxis):
    units: str = "unknown"

    def format_coordinates(self, n: int = None):
        if len(self.values) > 3:
            values = [f"{self.values[i]:.2f}" for i in [0, 1, -1]]
            return f"{values[0]} {values[1]} ... {values[-1]}"
        else:
            return " ".join([f"{value:.2f}" for value in self.values])

    def format_title(
            self, formatting: str = ".3f", units: str = None, include_label: bool = True
    ):

        return format_title(self, formatting, units, include_label)


@dataclass(eq=False, repr=False, unsafe_hash=True)
class AxisAlignedTiltAxis(NonLinearAxis):
    units: str = "mrad"
    direction: str = "x"

    @property
    def tilt(self):
        if self.direction == "x":
            values = tuple((value, 0.0) for value in self.values)
        elif self.direction == "y":
            values = tuple((0.0, value) for value in self.values)
        else:
            raise RuntimeError()

        return values

    _ensemble_mean: bool = False


@dataclass(eq=False, repr=False, unsafe_hash=True)
class TiltAxis(OrdinalAxis):
    units: str = "mrad"
    _ensemble_mean: bool = False

    @property
    def tilt(self):
        return self.values

    def format_title(self, formatting, include_label: bool = True, **kwargs):
        return format_title(self, formatting, units=None, include_label=include_label)


@dataclass(eq=False, repr=False, unsafe_hash=True)
class ThicknessAxis(NonLinearAxis):
    label: str = "thickness"
    units: str = "Å"


@dataclass(eq=False, repr=False, unsafe_hash=True)
class ParameterAxis(NonLinearAxis):
    label: str = ""
    _ensemble_mean: bool = False


@dataclass(eq=False, repr=False, unsafe_hash=True)
class PositionsAxis(OrdinalAxis):
    label: str = "x, y"
    units: str = "Å"

    def format_title(self, formatting, units=None, include_label=True):
        formatted = ", ".join(
            tuple(f"{value:>{formatting}}" for value in self.values[0])
        )
        if include_label:
            return f"{self.label} = {formatted} {self.units}"
        else:
            return f"{formatted} {self.units}"


@dataclass(eq=False, repr=False, unsafe_hash=True)
class FrozenPhononsAxis(AxisMetadata):
    label: str = "Frozen phonons"
    _ensemble_mean: bool = False


@dataclass(eq=False, repr=False, unsafe_hash=True)
class PrismPlaneWavesAxis(AxisMetadata):
    pass


def axis_to_dict(axis: AxisMetadata):
    d = dataclasses.asdict(axis)
    for key, value in d.items():
        if isinstance(value, np.ndarray):
            d[key] = tuple(value.tolist())

    d["type"] = axis.__class__.__name__
    return d


def axis_from_dict(d):
    cls = globals()[d["type"]]
    return cls(**{key: value for key, value in d.items() if key != "type"})


def format_axes_metadata(axes_metadata, shape):
    with config.set({"visualize.use_tex": False}):
        data = []
        for axis, n in zip(axes_metadata, shape):
            data += [axis._tabular_repr_data(n)]

        return tabulate(
            data, headers=["type", "label", "coordinates"], tablefmt="simple"
        )


def _iterate_axes_type(has_axes, axis_type):
    for i, axis_metadata in enumerate(has_axes.axes_metadata):
        if isinstance(axis_metadata, axis_type):
            yield axis_metadata


def _find_axes_type(has_axes, axis_type):
    indices = ()
    for i, _ in enumerate(_iterate_axes_type(has_axes, axis_type)):
        indices += (i,)

    return indices


class AxesMetadataList(list):
    def __init__(self, l, shape):
        self._shape = shape
        super().__init__(l)

    def __repr__(self):
        return format_axes_metadata(self, self._shape)


class HasAxes:
    base_shape: Tuple[int, ...]
    ensemble_shape: Tuple[int, ...]
    base_axes_metadata: List[AxisMetadata]
    ensemble_axes_metadata: List[AxisMetadata]

    @property
    def axes_metadata(self) -> AxesMetadataList:
        """
        List of AxisMetadata.
        """
        return AxesMetadataList(
            self.ensemble_axes_metadata + self.base_axes_metadata, self.shape
        )

    @property
    def num_base_axes(self) -> int:
        """
        Number of base axes.
        """
        return len(self.base_axes_metadata)

    @property
    def num_ensemble_axes(self) -> int:
        """
        Number of ensemble axes.
        """
        return len(self.ensemble_axes_metadata)

    @property
    def num_axes(self) -> int:
        """
        Number of axes.
        """
        return self.num_ensemble_axes + self.num_base_axes

    @property
    def base_axes(self) -> Tuple[int, ...]:
        """
        Axis indices of base axes.
        """
        return tuple(
            range(self.num_ensemble_axes, self.num_ensemble_axes + self.num_base_axes)
        )

    @property
    def ensemble_axes(self) -> Tuple[int, ...]:
        """
        Axis indices of ensemble axes.
        """
        return tuple(range(self.num_ensemble_axes))

    @property
    def shape(self) -> Tuple[int, ...]:
        """
        The size of each axis.
        """
        return self.ensemble_shape + self.base_shape

    def _check_axes_metadata(self):
        if len(self.shape) != self.num_axes:
            raise RuntimeError(
                f"number of dimensions ({len(self.shape)}) does not match number of axis metadata items "
                f"({self.num_axes})"
            )

        for n, axis in zip(self.shape, self.axes_metadata):
            if isinstance(axis, OrdinalAxis) and len(axis) != n:
                raise RuntimeError(
                    f"number of values for ordinal axis ({len(axis)}), does not match size of dimension "
                    f"({n})"
                )

    def _is_base_axis(self, axis: Union[int, Tuple[int, ...]]) -> bool:
        if isinstance(axis, Number):
            axis = (axis,)
        return len(set(axis).intersection(self.base_axes)) > 0<|MERGE_RESOLUTION|>--- conflicted
+++ resolved
@@ -128,7 +128,6 @@
     def copy(self):
         return copy(self)
 
-<<<<<<< HEAD
     def to_dict(self):
         d = dataclasses.asdict(self)
         for key, value in d.items():
@@ -142,10 +141,6 @@
     def from_dict(d):
         cls = globals()[d["type"]]
         return cls(**{key: value for key, value in d.items() if key != "type"})
-=======
-    def plot_extent(self):
-        raise NotImplementedError
->>>>>>> 380e0c4f
 
 
 @dataclass(eq=False, repr=False, unsafe_hash=True)
@@ -284,11 +279,8 @@
         else:
             return " ".join([f"{value:.2f}" for value in self.values])
 
-    def format_title(
-            self, formatting: str = ".3f", units: str = None, include_label: bool = True
-    ):
-
-        return format_title(self, formatting, units, include_label)
+    def format_title(self, formatting):
+        return f"{self.label} = {self.values[0]:>{formatting}} {self.units}"
 
 
 @dataclass(eq=False, repr=False, unsafe_hash=True)

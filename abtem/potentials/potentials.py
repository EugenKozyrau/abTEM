"""Module to calculate potentials using the independent atom model."""
from abc import ABCMeta, abstractmethod
from copy import copy
from typing import Union, Sequence, Tuple, List, Dict, Generator, TYPE_CHECKING

import dask
import dask.array as da
import numpy as np
import zarr
from ase import Atoms

from abtem.core.backend import get_array_module, _validate_device, copy_to_device
from abtem.core.complex import complex_exponential
from abtem.core.dask import HasDaskArray
from abtem.core.energy import HasAcceleratorMixin, Accelerator, energy2sigma
from abtem.core.grid import Grid, HasGridMixin
from abtem.core.utils import generate_chunks
from abtem.measure.measure import Images
from abtem.potentials.atom import AtomicPotential
from abtem.potentials.infinite import calculate_scattering_factor, infinite_potential_projections
from abtem.potentials.parametrizations import parametrizations, Parametrization
from abtem.potentials.temperature import AbstractFrozenPhonons, FrozenPhonons, DelayedAtoms
from abtem.structures.slicing import _validate_slice_thickness, SliceIndexedAtoms, SlicedAtoms, unpack_item
from abtem.structures.structures import is_cell_orthogonal, orthogonalize_cell

if TYPE_CHECKING:
    import Waves


class AbstractPotential(HasGridMixin, metaclass=ABCMeta):
    """
    Potential abstract base class

    Base class common for all potentials.
    """

    def __init__(self, slice_thickness: Union[Sequence, np.ndarray]):
        self._slice_thickness = np.array(slice_thickness)

    @abstractmethod
    def to_delayed(self):
        pass

    @abstractmethod
    def build(self) -> 'PotentialArray':
        pass

    def __len__(self) -> int:
        return self.num_slices

    @property
    def num_slices(self) -> int:
        """The number of projected potential slices."""
        return len(self._slice_thickness)

    @property
    def slice_thickness(self) -> np.ndarray:
        return self._slice_thickness

    @property
    def slice_limits(self) -> List[Tuple[float, float]]:
        cumulative_thickness = np.cumsum(np.concatenate(((0,), self.slice_thickness)))
        return [(cumulative_thickness[i], cumulative_thickness[i + 1]) for i in range(len(cumulative_thickness) - 1)]

    @property
    def thickness(self) -> float:
        return sum(self._slice_thickness)

    @abstractmethod
    def get_chunk(self, first_slice, last_slice):
        pass

    def generate_slices(self, start: int = 0, stop: int = None, chunks: int = 1) -> Generator:

        if stop is None:
            stop = len(self)

        if start > stop:
            reverse = True
            start, stop = stop, start
        else:
            reverse = False

        start_slices = np.arange(start, stop)
        end_slices = np.arange(start + 1, stop + 1)

        if reverse:
            start_slices = start_slices[::-1]
            end_slices = end_slices[::-1]

        for start, stop in zip(start_slices, end_slices):
            yield self.get_chunk(first_slice=start, last_slice=stop)

    def __getitem__(self, item) -> 'PotentialArray':
        return self.get_chunk(*unpack_item(item, len(self)))

    def project(self) -> 'Images':
        return self.build().project()

    @property
    @abstractmethod
    def num_configurations(self) -> int:
        pass

    @abstractmethod
    def get_distribution(self, lazy: bool = False):
        pass

    def show(self, **kwargs):
        """
        Show the potential projection. This requires building all potential slices.

        Parameters
        ----------
        kwargs:
            Additional keyword arguments for abtem.plot.show_image.
        """
        return self.project().show(**kwargs)

    @abstractmethod
    def __copy__(self):
        pass

    def copy(self):
        """Make a copy."""
        return copy(self)


class AbstractPotentialFromAtoms(AbstractPotential):

    def __init__(self,
                 atoms: Union[Atoms, AbstractFrozenPhonons],
                 gpts: Union[int, Tuple[int, int]],
                 sampling: Union[float, Tuple[float, float]],
                 slice_thickness: Union[float, Sequence[float]],
                 box: Tuple[float, float, float] = None,
                 plane: str = 'xy',
                 origin: Tuple[float, float, float] = (0., 0., 0.),
                 chunks: int = None,
                 device: str = None,
                 precalculate: bool = False):

        if np.abs(atoms.cell[2, 2]) < 1e-12:
            raise RuntimeError('cell has no thickness')

        if hasattr(atoms, 'get_configurations'):
            self._frozen_phonons = atoms
        else:
            self._frozen_phonons = FrozenPhonons(atoms, sigmas=0., num_configs=1)

        if box is None:
            if not is_cell_orthogonal(atoms):
                try:
                    ortho_atoms = orthogonalize_cell(atoms)
                except:
                    ortho_atoms = atoms

                box = np.diag(ortho_atoms.cell)
            else:
                box = np.diag(atoms.cell)

        self._box = box
        self._plane = plane
        self._origin = origin
        self._grid = Grid(extent=box[:2], gpts=gpts, sampling=sampling, lock_extent=True)
        slice_thickness = _validate_slice_thickness(slice_thickness, box[2])

        self._precalculate = precalculate

        self._device = _validate_device(device)

        if chunks == 'auto':
            if precalculate:
                chunks = int(np.floor(256 / (4 * np.prod(self.gpts) / 1e6)))
            else:
                chunks = 1

        self._chunks = chunks

        super().__init__(slice_thickness=slice_thickness)

    @property
    def chunks(self) -> int:
        """The projection method."""
        return self._chunks

    @property
    def device(self) -> str:
        return self._device

    @property
    def precalculate(self) -> bool:
        return self._precalculate

    @property
    def plane(self) -> str:
        return self._plane

    @property
    def box(self) -> Tuple[float, float, float]:
        return self._box

    @property
    def origin(self) -> Tuple[float, float, float]:
        return self._origin

    @AbstractPotential.slice_thickness.setter
    def slice_thickness(self, value):
        self._slice_thickness = _validate_slice_thickness(value, self.atoms.cell[2, 2])

    @property
    def atoms(self) -> Union[Atoms, DelayedAtoms]:
        """Atoms object defining the atomic configuration."""
        return self._frozen_phonons.atoms

    @property
    def frozen_phonons(self) -> AbstractFrozenPhonons:
        """FrozenPhonons object defining the atomic configuration(s)."""
        return self._frozen_phonons

    @property
    def num_frozen_phonons(self) -> int:
        return len(self._frozen_phonons)

    @property
    def num_configurations(self) -> int:
        return self.num_frozen_phonons

    def build(self, lazy: bool = False) -> 'PotentialArray':
        self.grid.check_is_defined()

        xp = get_array_module(self._device)

        def get_chunk(potential, first_slice, last_slice):
            return potential.get_chunk(first_slice, last_slice).array

        array = []

        for first_slice, last_slice in generate_chunks(len(self), chunks=self._chunks):

            shape = (last_slice - first_slice,) + self.gpts

            if lazy:
                new_chunk = dask.delayed(get_chunk)(self, first_slice, last_slice)
                new_chunk = da.from_delayed(new_chunk, shape=shape, meta=xp.array((), dtype=np.float32))
            else:
                new_chunk = get_chunk(self, first_slice, last_slice)

            array.append(new_chunk)

        if lazy:
            array = da.concatenate(array)
        else:
            array = np.concatenate(array)

        return PotentialArray(array, self.slice_thickness, extent=self.extent)


def validate_potential(potential: Union[Atoms, AbstractPotential], waves: 'Waves' = None) -> AbstractPotential:
    if isinstance(potential, (Atoms, AbstractFrozenPhonons)):
        device = None
        if waves is not None:
            device = waves._device

        potential = Potential(potential, device=device)

    if waves is not None and potential is not None:
        potential.grid.match(waves)

    return potential


class Potential(AbstractPotentialFromAtoms):
    """
    Potential object.

    The potential object is used to calculate the electrostatic potential of a set of atoms represented by an ASE atoms
    object. The potential is calculated with the Independent Atom Model (IAM) using a user-defined parametrization
    of the atomic potentials.

    Parameters
    ----------
    atoms : Atoms or FrozenPhonons object
        Atoms or FrozenPhonons defining the atomic configuration(s) used in the IAM of the electrostatic potential(s).
    gpts : one or two int, optional
        Number of grid points describing each slice of the potential.
    sampling : one or two float, optional
        Lateral sampling of the potential [1 / Å].
    slice_thickness : float, optional
        Thickness of the potential slices in Å for calculating the number of slices used by the multislice algorithm.
        Default is 0.5 Å.
    parametrization : 'lobato' or 'kirkland', optional
        The potential parametrization describes the radial dependence of the potential for each element. Two of the
        most accurate parametrizations are available by Lobato et. al. and Kirkland. The abTEM default is 'lobato'.
        See the citation guide for references.
    projection : 'finite' or 'infinite'
        If 'finite' the 3d potential is numerically integrated between the slice boundaries. If 'infinite' the infinite
        potential projection of each atom will be assigned to a single slice.
    cutoff_tolerance : float, optional
        The error tolerance used for deciding the radial cutoff distance of the potential [eV / e]. The cutoff is only
        relevant for potentials using the 'finite' projection scheme.
    device : str, optional
        The device used for calculating the potential. The default is 'cpu'.
    """

    def __init__(self,
                 atoms: Union[Atoms, AbstractFrozenPhonons] = None,
                 gpts: Union[int, Tuple[int, int]] = None,
                 sampling: Union[float, Tuple[float, float]] = None,
                 slice_thickness: Union[float, np.ndarray] = .5,
                 parametrization: Union[str, Parametrization] = 'lobato',
                 projection: str = 'infinite',
                 chunks: Union[int, str] = 'auto',
                 precalculate: bool = False,
                 device: str = None,
                 plane: str = 'xy',
                 box: Tuple[float, float, float] = None,
                 origin: Tuple[float, float, float] = (0., 0., 0.),
                 cutoff_tolerance: float = 1e-3):

        self._cutoff_tolerance = cutoff_tolerance
        self._parametrization = parametrization

        if isinstance(parametrization, str):
            try:
                parametrization = parametrizations[parametrization]()
            except KeyError:
                raise RuntimeError()

        self._parametrization = parametrization

        # if parametrization not in parametrizations:
        #    raise RuntimeError('Parametrization must be "{}" or "{}"'.format(*parametrizations))

        if projection not in ('finite', 'infinite'):
            raise RuntimeError('Projection must be "finite" or "infinite"')

        self._projection = projection

        super().__init__(atoms=atoms,
                         gpts=gpts,
                         sampling=sampling,
                         slice_thickness=slice_thickness,
                         plane=plane,
                         box=box,
                         origin=origin,
                         device=device,
                         chunks=chunks,
                         precalculate=precalculate)

        self._sliced_atoms = None
        self._scattering_factors = None
        self._atomic_potentials = None

        def clear_data(*args):
            self._scattering_factors = None
            self._atomic_potentials = None

        self.grid.events.observe(clear_data, ('sampling', 'gpts', 'extent'))

    def is_lazy(self):
        return isinstance(self.atoms, DelayedAtoms)

    def to_delayed(self):
        if self.num_configurations > 1:
            raise RuntimeError()

        if isinstance(self.atoms, DelayedAtoms):
            atoms = self.atoms.atoms
        else:
            atoms = self.atoms

        def delayed_potential(atoms):
            d = self._copy_as_dict(copy_atoms=False)
            d['atoms'] = atoms
            return self.__class__(**d)

        return dask.delayed(delayed_potential)(atoms)

    @property
    def parametrization(self) -> Parametrization:
        """The potential parametrization."""
        return self._parametrization

    @property
    def projection(self) -> str:
        """The projection method."""
        return self._projection

    @property
    def cutoff_tolerance(self) -> float:
        """The error tolerance used for deciding the radial cutoff distance of the potential [eV / e]."""
        return self._cutoff_tolerance

    def _calculate_atomic_potentials(self) -> Dict[int, AtomicPotential]:
        core_size = min(self.sampling)
        atomic_potentials = {}

        for Z in np.unique(self.atoms.numbers):
            atomic_potentials[Z] = AtomicPotential(symbol=Z,
                                                   parametrization=self.parametrization,
                                                   core_size=core_size,
                                                   cutoff_tolerance=self.cutoff_tolerance)
            atomic_potentials[Z].build_integral_table()

        return atomic_potentials

    def get_sliced_atoms(self) -> SliceIndexedAtoms:
        if self._sliced_atoms is None:
            atoms = self.atoms
            atoms.wrap(pbc=True)

            if self.projection == 'infinite':
                self._sliced_atoms = SliceIndexedAtoms(atoms=atoms, slice_thickness=self.slice_thickness)
            else:
                raise NotImplementedError

        return self._sliced_atoms

    def _get_scattering_factors(self) -> np.ndarray:

        if self._scattering_factors is None:
            xp = get_array_module(self._device)
            scattering_factors = {}
            for number in np.unique(self.atoms.numbers):
                f = calculate_scattering_factor(self.gpts,
                                                self.sampling,
                                                number,
                                                parametrization=self.parametrization,
                                                xp=xp)
                scattering_factors[number] = f

            self._scattering_factors = scattering_factors

        return self._scattering_factors

    def _get_chunk_infinite(self, first_slice: int, last_slice: int) -> Union['PotentialArray']:
        xp = get_array_module(self._device)

        scattering_factors = self._get_scattering_factors()
        sliced_atoms = self.get_sliced_atoms()

        atoms = sliced_atoms[first_slice: last_slice]
        shape = (last_slice - first_slice,) + self.gpts

        if len(atoms) == 0:
            array = xp.zeros(shape, dtype=xp.float32)
        else:
            array = infinite_potential_projections(atoms, shape, self.sampling, scattering_factors)

        potential = PotentialArray(array, slice_thickness=self.slice_thickness[first_slice:last_slice],
                                   extent=self.extent)
        return potential

    def _get_chunk_finite(self, first_slice: int, last_slice: int, return_atoms: bool = False):
        xp = get_array_module(self._device)

        if self._atomic_potentials is None:
            self._atomic_potentials = self._calculate_atomic_potentials()

        extent = np.diag(self.atoms.cell)[:2]

        sampling = (extent[0] / self.gpts[0], extent[1] / self.gpts[1])

        array = xp.zeros((last_slice - first_slice,) + self.gpts, dtype=np.float32)

        cutoffs = {Z: atomic_potential.cutoff for Z, atomic_potential in self._atomic_potentials.items()}
        sliced_atoms = SlicedAtoms(self.atoms,
                                   self._slice_thickness,
                                   plane=self._plane,
                                   box=self._box,
                                   padding=cutoffs)

        for i, slice_idx in enumerate(range(first_slice, last_slice)):
            for Z, atomic_potential in self._atomic_potentials.items():
                atoms = sliced_atoms.get_atoms_in_slices(slice_idx, atomic_number=Z)

                a = sliced_atoms.slice_limits[slice_idx][0] - atoms.positions[:, 2]
                b = sliced_atoms.slice_limits[slice_idx][1] - atoms.positions[:, 2]

                atomic_potential.project_on_grid(array[i], sampling, atoms.positions, a, b)

        array -= array.min()
        return PotentialArray(array, slice_thickness=self.slice_thickness[first_slice:last_slice], extent=self.extent)

    def get_chunk(self, first_slice: int, last_slice: int) -> 'PotentialArray':
        if self.projection == 'infinite':
            return self._get_chunk_infinite(first_slice, last_slice)
        else:
            return self._get_chunk_finite(first_slice, last_slice)

    def get_distribution(self, lazy: bool = True):
        """
        Function to generate scattering potentials for a set of frozen phonon configurations.

        Returns
        -------
        generator
            Generator of potentials.
        """

        def potential_configuration(atoms):
            return self.__class__(atoms=atoms,
                                  gpts=self.gpts,
                                  sampling=self.sampling,
                                  slice_thickness=self.slice_thickness,
                                  parametrization=self.parametrization,
                                  projection=self.projection,
                                  chunks=self.chunks,
                                  precalculate=self.precalculate,
                                  device=self._device,
                                  plane=self.plane,
                                  box=self.box,
                                  origin=self.origin,
                                  cutoff_tolerance=self.cutoff_tolerance)

        potentials = []
        for atoms in self.frozen_phonons.get_configurations(lazy=lazy):
            potentials.append(potential_configuration(atoms))

            # if lazy:
            #    potentials.append(potential_configuration)
            # else:
            #    potentials.append(potential_configuration(atoms))

        return potentials

    def _copy_as_dict(self, copy_atoms: bool = True):
        d = {'gpts': self.gpts,
             'sampling': self.gpts,
             'slice_thickness': self.slice_thickness,
             'parametrization': self.parametrization,
             'projection': self.projection,
             'chunks': self.chunks,
             'precalculate': self.precalculate,
             'device': self.device,
             'plane': self.plane,
             'box': self.box,
             'origin': self.origin,
             'cutoff_tolerance': self.cutoff_tolerance}

        if copy_atoms:
            d['atoms'] = self.frozen_phonons.copy()

        return d

    def __copy__(self) -> 'Potential':
        return self.__class__(**self._copy_as_dict(copy_atoms=True))


class PotentialArray(AbstractPotential, HasGridMixin, HasDaskArray):
    """
    Potential array object

    The potential array represents slices of the electrostatic potential as an array.

    Parameters
    ----------
    array: 3D array
        The array representing the potential slices. The first dimension is the slice index and the last two are the
        spatial dimensions.
    slice_thickness: float
        The thicknesses of potential slices in Å. If a float, the thickness is the same for all slices.
        If a sequence, the length must equal the length of the potential array.
    extent: one or two float, optional
        Lateral extent of the potential [Å].
    sampling: one or two float, optional
        Lateral sampling of the potential [1 / Å].
    """

    def __init__(self,
                 array: Union[np.ndarray, da.core.Array],
                 slice_thickness: Union[np.ndarray, float, Sequence[float]] = None,
                 extent: Union[float, Tuple[float, float]] = None,
                 sampling: Union[float, Tuple[float, float]] = None):

        if len(array.shape) != 3:
            raise RuntimeError(f'PotentialArray must be 2d or 3d, not {len(array.shape)}d')

        self._array = array
        self._grid = Grid(extent=extent, gpts=self.array.shape[-2:], sampling=sampling, lock_gpts=True)
        slice_thickness = _validate_slice_thickness(slice_thickness, num_slices=len(array))
        super().__init__(slice_thickness=slice_thickness)

    def _copy_as_dict(self, copy_array: bool = True) -> dict:
        d = {'slice_thickness': self.slice_thickness.copy(),
             'extent': self.extent}
        if copy_array:
            d['array'] = self.array.copy()
        return d

    def to_delayed(self):
        def wrap(array, d):
            return PotentialArray(array, **d)
        d = self._copy_as_dict(copy_array=False)
        return dask.delayed(wrap)(self.array, d)

    def build(self):
        return self

    def get_chunk(self, first_slice, last_slice):

        array = self.array[first_slice:last_slice]

        if len(array.shape) == 2:
            array = array[None]

        return self.__class__(array, self.slice_thickness[first_slice:last_slice], extent=self.extent)

    def transmission_function(self, energy: float) -> 'TransmissionFunction':
        """
        Calculate the transmission functions for a specific energy.

        Parameters
        ----------
        energy: float
            Electron energy [eV].

        Returns
        -------
        TransmissionFunction object
        """

        xp = get_array_module(self.array)

        def _transmission_function(array, energy):
            array = complex_exponential(xp.float32(energy2sigma(energy)) * array)
            return array

        if self.is_lazy:
            array = self._array.map_blocks(_transmission_function, energy=energy, meta=xp.array((), dtype=xp.complex64))
        else:
            array = _transmission_function(self._array, energy=energy)

        t = TransmissionFunction(array, slice_thickness=self.slice_thickness.copy(), extent=self.extent, energy=energy)
        return t

    @property
    def num_configurations(self) -> int:
        return 1

    def get_distribution(self, *args, **kwargs) -> List['PotentialArray']:
        return [self]

    def tile(self, multiples: Union[Tuple[int, int], Tuple[int, int, int]]):
        """
        Tile the potential.

        Parameters
        ----------
        multiples: two or three int
            The number of repetitions of the potential along each axis. If three integers are given the first represents
            the number of repetitions along the z-axis.

        Returns
        -------
        PotentialArray object
            The tiled potential.
        """

        if len(multiples) == 2:
            multiples = tuple(multiples) + (1,)

        new_array = np.tile(self.array, (multiples[2], multiples[0], multiples[1]))

        new_extent = (self.extent[0] * multiples[0], self.extent[1] * multiples[1])
        new_slice_thickness = np.tile(self.slice_thickness, multiples[2])

        return self.__class__(array=new_array, slice_thickness=new_slice_thickness, extent=new_extent)

    def to_zarr(self, url: str, overwrite: bool = False):
        """
        Write potential to a zarr file.

        Parameters
        ----------
        url: str
            url to which the data is saved.
            See https://docs.dask.org/en/latest/generated/dask.array.to_zarr.html
        """

        self.array.to_zarr(url, component='array', overwrite=overwrite)

        with zarr.open(url, mode='a') as f:
            f.create_dataset('slice_thickness', data=self.slice_thickness, overwrite=overwrite)
            f.create_dataset('extent', data=self.extent, overwrite=overwrite)

    @classmethod
    def from_zarr(cls, url: str, chunks: bool = 1):
        """
        Read potential from zarr file.

        Parameters
        ----------
        url: str
            The file to read.

        Returns
        -------
        PotentialArray object
        """

        with zarr.open(url, mode='r') as f:
            slice_thickness = f['slice_thickness'][:]
            extent = f['extent'][:]

        array = da.from_zarr(url, component='array', chunks=(chunks, -1, -1))
        return cls(array=array, slice_thickness=slice_thickness, extent=extent)

<<<<<<< HEAD
    def transmit(self, waves: 'Waves', conjugate: bool = False) -> 'Waves':
=======
    def to_hyperspy(self):
        from hyperspy._signals.signal2d import Signal2D

        axes = [
            {'scale': self.slice_thickness[0],
              'units': 'Å',
              'name': 'Depth',
              'size': self.shape[0],
              'offset': 0.,
              },
            {'scale': self.sampling[1],
              'units': 'Å',
              'name': 'y',
              'size': self.shape[2],
              'offset': 0.,
              },
            {'scale': self.sampling[0],
              'units': 'Å',
              'name': 'x',
              'size': self.shape[1],
              'offset': 0.,
              },
        ]
        s = Signal2D(np.transpose(self.array, (0, 2, 1)), axes=axes).squeeze()

        return s

    def transmit(self, waves: 'Waves') -> 'Waves':
>>>>>>> 0feed566
        """
        Transmit a wavefunction.

        Parameters
        ----------
        waves: Waves object
            Waves object to transmit.

        Returns
        -------
        TransmissionFunction
        """
        return self.transmission_function(waves.energy).transmit(waves, conjugate=conjugate)

    def project(self) -> Images:
        """
        Create a 2d xarray representing a measurement of the projected potential.

        Returns
        -------
        Measurement
        """
        return Images(array=self._array.sum(0), sampling=self.sampling)

    def __copy__(self, device: str = None):
        if device is not None:
            array = copy_to_device(self.array, device)
        else:
            array = self.array.copy()

        return self.__class__(array=array,
                              slice_thickness=self.slice_thickness.copy(),
                              extent=self.extent)


class TransmissionFunction(PotentialArray, HasAcceleratorMixin):
    """Class to describe transmission functions."""

    def __init__(self,
                 array: np.ndarray,
                 slice_thickness: Union[float, Sequence[float]],
                 extent: Union[float, Tuple[float, float]] = None,
                 sampling: Union[float, Tuple[float, float]] = None,
                 energy: float = None):

        self._accelerator = Accelerator(energy=energy)
        super().__init__(array, slice_thickness, extent, sampling)

    def get_chunk(self, first_slice, last_slice) -> 'TransmissionFunction':
        array = self.array[first_slice:last_slice]
        if len(array.shape) == 2:
            array = array[None]
        return self.__class__(array, self.slice_thickness[first_slice:last_slice], extent=self.extent,
                              energy=self.energy)

    def transmission_function(self, energy) -> 'TransmissionFunction':
        if energy != self.energy:
            raise RuntimeError()
        return self

    def transmit(self, waves: 'Waves', conjugate: bool = False) -> 'Waves':
        self.accelerator.check_match(waves)
        self.grid.check_match(waves)

        xp = get_array_module(self.array[0])

        if conjugate:
            waves._array *= xp.conjugate(self.array[0])
        else:
            waves._array *= self.array[0]

        return waves

    def __copy__(self, device: str = None):
        if device is not None:
            array = copy_to_device(self.array, device)
        else:
            array = self.array.copy()

        return self.__class__(array=array,
                              slice_thickness=self.slice_thickness.copy(),
                              extent=self.extent,
                              energy=self.energy)<|MERGE_RESOLUTION|>--- conflicted
+++ resolved
@@ -518,11 +518,6 @@
         for atoms in self.frozen_phonons.get_configurations(lazy=lazy):
             potentials.append(potential_configuration(atoms))
 
-            # if lazy:
-            #    potentials.append(potential_configuration)
-            # else:
-            #    potentials.append(potential_configuration(atoms))
-
         return potentials
 
     def _copy_as_dict(self, copy_atoms: bool = True):
@@ -707,9 +702,6 @@
         array = da.from_zarr(url, component='array', chunks=(chunks, -1, -1))
         return cls(array=array, slice_thickness=slice_thickness, extent=extent)
 
-<<<<<<< HEAD
-    def transmit(self, waves: 'Waves', conjugate: bool = False) -> 'Waves':
-=======
     def to_hyperspy(self):
         from hyperspy._signals.signal2d import Signal2D
 
@@ -737,8 +729,7 @@
 
         return s
 
-    def transmit(self, waves: 'Waves') -> 'Waves':
->>>>>>> 0feed566
+    def transmit(self, waves: 'Waves', conjugate: bool = False) -> 'Waves':
         """
         Transmit a wavefunction.
 
@@ -809,6 +800,8 @@
             waves._array *= xp.conjugate(self.array[0])
         else:
             waves._array *= self.array[0]
+        # else:
+        #    waves *= self.array
 
         return waves
 

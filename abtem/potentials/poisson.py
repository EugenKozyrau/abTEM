from functools import partial
from typing import Tuple, Union

import numpy as np
from ase import Atoms
from ase import units
from ase.cell import Cell
from scipy.interpolate import RegularGridInterpolator
from scipy.ndimage import map_coordinates

<<<<<<< HEAD
import dask
from abtem.core.backend import copy_to_device
=======
from abtem.core import dask
from abtem.core.backend import copy_to_device, get_array_module, _validate_device
>>>>>>> 6db942d5
from abtem.core.fft import fft_crop
from abtem.core.grid import Grid
from abtem.core.utils import generate_chunks
from abtem.potentials.parametrizations import EwaldParametrization
<<<<<<< HEAD
from abtem.potentials.potentials import Potential, AbstractPotential
from abtem.potentials.temperature import MDFrozenPhonons, AbstractFrozenPhonons
=======
from abtem.potentials.potentials import AbstractPotential, Potential, PotentialArray
from abtem.potentials.temperature import MDFrozenPhonons, LazyAtoms
>>>>>>> 6db942d5
from abtem.structures.slicing import _validate_slice_thickness
import dask.array as da

eps0 = units._eps0 * units.A ** 2 * units.s ** 4 / (units.kg * units.m ** 3)


def spatial_frequencies(shape, cell):
    kx, ky, kz = np.meshgrid(*(np.fft.fftfreq(n, d=1 / n) for n in shape), indexing='ij')
    kp = np.array([kx.ravel(), ky.ravel(), kz.ravel()]).T
    kx, ky, kz = np.dot(kp, cell.reciprocal()).T
    kx, ky, kz = kx.reshape(shape), ky.reshape(shape), kz.reshape(shape)
    return kx, ky, kz


def _solve_fourier_space(charge, kx, ky, kz):
    k2 = 2 ** 2 * np.pi ** 2 * (kx ** 2 + ky ** 2 + kz ** 2)
    V = np.zeros(charge.shape, dtype=np.complex)

    nonzero = np.ones_like(V, dtype=bool)
    nonzero[0, 0, 0] = False

    V[nonzero] = charge[nonzero] / k2[nonzero]
    V[0, 0, 0] = 0

    V = np.fft.ifftn(V).real / eps0
    return V


def solve_poisson_equation(charge_density, cell):
    kx, ky, kz = spatial_frequencies(charge_density.shape, cell)
    return _solve_fourier_space(np.fft.fftn(charge_density), kx, ky, kz)


def superpose_deltas(positions, array, cell, scale=1):
    inverse_cell = np.linalg.inv(np.array(cell))
    scaled_positions = np.dot(positions, inverse_cell)
    scaled_positions *= array.shape
    corners = np.floor(scaled_positions).astype(int)
    shape = array.shape

    xi = np.array([corners[:, 0], (corners[:, 0] + 1) % shape[0]]).T[:, :, None, None]
    xi = np.tile(xi, (1, 1, 2, 2)).reshape((len(positions), -1))
    yi = np.array([corners[:, 1], (corners[:, 1] + 1) % shape[1]]).T[:, None, :, None]
    yi = np.tile(yi, (1, 2, 1, 2)).reshape((len(positions), -1))
    zi = np.array([corners[:, 2], (corners[:, 2] + 1) % shape[2]]).T[:, None, None, :]
    zi = np.tile(zi, (1, 2, 2, 1)).reshape((len(positions), -1))

    x, y, z = (scaled_positions - corners).T
    x = np.array([1 - x, x]).T[:, :, None, None]
    y = np.array([1 - y, y]).T[:, None, :, None]
    z = np.array([1 - z, z]).T[:, None, None, :]

    values = (x * y * z).reshape((len(positions), -1)) * scale
    array[xi, yi, zi] += values
    return array


def solve_point_charges(atoms, shape=None, array=None, width=0.):
    if array is None:
        array = np.zeros(shape, dtype=np.complex64)

    def fourier_shift(kx, ky, kz, x, y, z):
        return np.exp(-2 * np.pi * 1j * (kx * x + ky * y + kz * z))

    def fourier_gaussian(kx, ky, kz):
        a = np.sqrt(1 / (2 * width ** 2)) / (2 * np.pi)
        return np.exp(- 1 / (4 * a ** 2) * (kx ** 2 + ky ** 2 + kz ** 2))

    kx, ky, kz = spatial_frequencies(array.shape, atoms.cell)

    pixel_volume = np.prod(np.diag(atoms.cell)) / np.prod(array.shape)

    compensation = np.zeros_like(array)
    for number in np.unique(atoms.numbers):
        superpose_deltas(atoms[atoms.numbers == number].positions, compensation, atoms.cell, scale=number)
<<<<<<< HEAD

=======
        # import matplotlib.pyplot as plt
        # plt.imshow(compensation.sum(-1))
        # plt.show()
>>>>>>> 6db942d5
    g = fourier_gaussian(kx, ky, kz)
    array = np.fft.fftn(array) + np.fft.fftn(compensation) * g / pixel_volume

    # array = np.fft.fftn(array) * g / pixel_volume

    # for atom in atoms:
    #     scale = atom.number / pixel_volume
    #     x, y, z = atom.position
    #
    #     if width > 0.:
    #         array += scale * g * fourier_shift(kx, ky, kz, x, y, z)
    #     else:
    #         array += scale * fourier_shift(kx, ky, kz, x, y, z)

    return _solve_fourier_space(array, kx, ky, kz)


def interpolate_between_cells(array, new_shape, old_cell, new_cell, offset=(0., 0., 0.), order=3):
    x = np.linspace(0, 1, new_shape[0], endpoint=False)
    y = np.linspace(0, 1, new_shape[1], endpoint=False)
    z = np.linspace(0, 1, new_shape[2], endpoint=False)

    x, y, z = np.meshgrid(x, y, z, indexing='ij')
    coordinates = np.array([x.ravel(), y.ravel(), z.ravel()]).T
    coordinates = np.dot(coordinates, new_cell) + offset

    padded_array = np.pad(array, ((order,) * 2,) * 3, mode='wrap')

    padded_cell = old_cell.copy()
    padded_cell[:, 0] *= (array.shape[0] + order) / array.shape[0]
    padded_cell[:, 1] *= (array.shape[1] + order) / array.shape[1]
    padded_cell[:, 2] *= (array.shape[2] + order) / array.shape[2]

    inverse_old_cell = np.linalg.inv(np.array(old_cell))
    mapped_coordinates = np.dot(coordinates, inverse_old_cell) % 1.0
    mapped_coordinates *= array.shape
    mapped_coordinates += order

    interpolated = map_coordinates(padded_array, mapped_coordinates.T, mode='wrap', order=order)
    interpolated = interpolated.reshape(new_shape)
    return interpolated


class ChargeDensityPotential(AbstractPotential):

    def __init__(self,
                 atoms: Union[Atoms, MDFrozenPhonons],
                 charge_density: np.ndarray = None,
                 gpts: Union[int, Tuple[int, int]] = None,
                 sampling: Union[float, Tuple[float, float]] = None,
                 slice_thickness: float = .5,
                 box: Tuple[float, float, float] = None,
                 x_vector: str = 'x',
                 y_vector: str = 'y',
                 origin: Tuple[float, float, float] = (0., 0., 0.),
                 exit_planes=None,
                 device: str = None, ):

        self._charge_density = charge_density
<<<<<<< HEAD

        # if fft_singularities and ((box is not None) or (origin != (0., 0., 0.)) or (plane != 'xy')):
        #    raise NotImplementedError()

        ewald_parametrization = EwaldParametrization(width=1)
=======
        self._atoms = atoms
        self._fft_singularities = fft_singularities
        self._chunks = chunks
        self._device = _validate_device(device)

        box = tuple(np.diag(atoms.cell))

        self._grid = Grid(extent=box[:2], gpts=gpts, sampling=sampling, lock_extent=True)

        #if fft_singularities and ((box is not None) or (origin != (0., 0., 0.)) or (plane != 'xy')):
        #   raise NotImplementedError()

        # super().__init__(atoms=atoms,
        #                  gpts=gpts,
        #                  sampling=sampling,
        #                  slice_thickness=slice_thickness,
        #                  plane=plane,
        #                  box=box,
        #                  origin=origin,
        #                  chunks=chunks,
        #                  device=device)

        slice_thickness = _validate_slice_thickness(slice_thickness, thickness=box[2])

        super().__init__(slice_thickness=slice_thickness)

        self._ewald_parametrization = EwaldParametrization(width=1)
>>>>>>> 6db942d5

        self._ewald_potential = Potential(atoms=atoms,
                                          gpts=gpts,
                                          sampling=sampling,
<<<<<<< HEAD
                                          parametrization=ewald_parametrization,
                                          slice_thickness=slice_thickness,
                                          projection='finite',
                                          plane=plane,
                                          box=box,
                                          origin=origin,
                                          exit_planes=exit_planes,
                                          device=device)

        super().__init__()

        self._grid = self._ewald_potential.grid

    @property
    def is_lazy(self):
        return isinstance(self.charge_density, da.core.Array)

    @property
    def box(self):
        return self.ewald_potential.box

    @property
    def charge_density(self):
        return self._charge_density

    @property
    def ewald_potential(self):
        return self._ewald_potential

    @property
    def ewald_parametrization(self):
        return self.ewald_potential.parametrization

    @property
    def device(self):
        return self.ewald_potential.device

    @property
    def slice_thickness(self) -> np.ndarray:
        return self.ewald_potential.slice_thickness

    @property
    def exit_planes(self) -> Tuple[int]:
        return self.ewald_potential.exit_planes

    @property
    def frozen_phonons(self) -> AbstractFrozenPhonons:
        return self.ewald_potential.frozen_phonons

    def ensemble_blocks(self, chunks=None):
        blocks = []
        for i, (charge_density, atoms) in enumerate(zip(self.charge_density.to_delayed(), self.frozen_phonons)):

            if hasattr(atoms, 'atoms'):
                atoms = atoms.atoms

            block = dask.delayed({'charge_density': charge_density.item(), 'atoms': atoms})
            block = da.from_delayed(block, shape=(1,), dtype=object)
            blocks.append(block)

        blocks = da.concatenate(blocks)
        return blocks,

    def ensemble_partial(self):

        def charge_density_potential(*args, **kwargs):
            kwargs.update(args[0])
            potential = ChargeDensityPotential(**kwargs)
            arr = np.empty((1,), dtype=object)
            arr.itemset(potential)
            return arr

        kwargs = {'gpts': self.gpts,
                  'sampling': self.sampling,
                  'slice_thickness': self.slice_thickness,
                  'plane': 'xy',
                  'box': self.box,
                  'origin': self.ewald_potential.origin,
                  'exit_planes': None,
                  'device': self.device}

        return partial(charge_density_potential, **kwargs)

    def generate_slices(self, first_slice: int = 0, last_slice: int = None):

        if last_slice is None:
            last_slice = len(self)

        if len(self.charge_density.shape) == 4:
            if self.charge_density.shape[0] > 1:
                raise RuntimeError()

            array = self.charge_density[0]
        elif len(self.charge_density.shape) == 3:
            array = self.charge_density
=======
                                          parametrization=self._ewald_parametrization,
                                          slice_thickness=slice_thickness,
                                          projection='finite',
                                          x_vector=x_vector,
                                          y_vector=y_vector,
                                          box=box,
                                          origin=origin)

        self._electron_potential = None

    @property
    def atoms(self):
        return self._atoms

    @property
    def device(self):
        return self._device

    def build(self) -> 'PotentialArray':
        self.grid.check_is_defined()
        xp = get_array_module(self.device)

        def get_chunk(potential, first_slice, last_slice):
            return potential.get_chunk(first_slice, last_slice).array

        array = []
        if hasattr(self.atoms, 'compute'):
            potential = self.to_delayed()
        else:
            potential = self

        for first_slice, last_slice in generate_chunks(len(self), chunks=self._chunks):
            shape = (last_slice - first_slice,) + self.gpts

            if hasattr(potential, 'compute'):
                new_chunk = dask.delayed(get_chunk)(potential, first_slice, last_slice)
                new_chunk = da.from_delayed(new_chunk, shape=shape, meta=xp.array((), dtype=np.float32))
            else:
                new_chunk = get_chunk(potential, first_slice, last_slice)

            array.append(new_chunk)

        # if lazy:
        array = da.concatenate(array)
        # else:
        #    array = np.concatenate(array)

        return PotentialArray(array, self.slice_thickness, extent=self.extent)

    @property
    def frozen_phonons(self):
        pass

    def get_configurations(self, lazy=False):
        return [self]

    #def get_frozen_phonon_potentials(self, lazy=False):
    #    return [self]

    def _get_compensated_potential(self):
        if self._electron_potential is not None:
            return self._electron_potential

        self._electron_potential = solve_point_charges(self.atoms,
                                                       array=-self._charge_density,
                                                       width=self._ewald_parametrization._width)
        return self._electron_potential

    def _get_chunk_real_space(self, first_slice, last_slice):
        # def create_potential_interpolator(atoms, charge_density):
        #     array = solve_point_charges(atoms,
        #                                 array=-charge_density,
        #                                 width=self._ewald_parametrization._width)
        #
        #     padded_array = np.zeros((array.shape[0] + 1, array.shape[1] + 1, array.shape[2] + 1))
        #     padded_array[:-1, :-1, :-1] = array
        #     padded_array[-1] = padded_array[0]
        #     padded_array[:, -1] = padded_array[:, 0]
        #     padded_array[:, :, -1] = padded_array[:, :, 0]
        #
        #     x = np.linspace(0, 1, padded_array.shape[0], endpoint=True)
        #     y = np.linspace(0, 1, padded_array.shape[1], endpoint=True)
        #     z = np.linspace(0, 1, padded_array.shape[2], endpoint=True)
        #     return RegularGridInterpolator((x, y, z), padded_array)
        #
        # def interpolate_slice(a, b, h, gpts, old_cell, new_cell, interpolator):
        #     x = np.linspace(0, 1, gpts[0], endpoint=False)
        #     y = np.linspace(0, 1, gpts[1], endpoint=False)
        #     z = np.linspace(0, 1, int((b - a) / h), endpoint=False)
        #
        #     x, y, z = np.meshgrid(x, y, z, indexing='ij')
        #     propagation_vector = new_cell[2] / np.linalg.norm(new_cell[2])
        #
        #     new_cell = new_cell.copy()
        #     new_cell[2] = propagation_vector * (b - a)
        #     offset = a * propagation_vector
        #
        #     points = np.array([x.ravel(), y.ravel(), z.ravel()]).T
        #     points = np.dot(points, new_cell) + offset
        #
        #     P_inv = np.linalg.inv(np.array(old_cell))
        #     scaled_points = np.dot(points, P_inv) % 1.0
        #
        #     interpolated = interpolator(scaled_points)
        #     interpolated = interpolated.reshape(x.shape).mean(-1).reshape(gpts).astype(np.float32)
        #     return interpolated
        #
        # def interpolate_chunk(first_slice, last_slice, slice_limits, h, gpts, old_cell, new_cell, interpolator):
        #     chunk = np.zeros((last_slice - first_slice,) + gpts, dtype=np.float32)
        #     for i, (a, b) in enumerate(slice_limits[first_slice:last_slice]):
        #         chunk[i] = interpolate_slice(a, b, h, gpts, old_cell, new_cell, interpolator) * (b - a)
        #     return chunk

        # old_cell = self.atoms.cell
        # new_cell = np.diag(self.box)
        #
        # interpolator = create_potential_interpolator(self.atoms, self._charge_density)
        # h = min(self.sampling)
        # chunk = interpolate_chunk(first_slice,
        #                           last_slice,
        #                           self.slice_limits,
        #                           h,
        #                           self.gpts,
        #                           old_cell,
        #                           new_cell,
        #                           interpolator)

        array = self._get_compensated_potential()

        chunk = np.zeros((last_slice - first_slice,) + self.gpts, dtype=np.float32)

        for i, (a, b) in enumerate(self.slice_limits[first_slice:last_slice]):
            slice_shape = self.gpts + (int((b - a) / min(self.sampling)),)
            new_cell = self.atoms.cell.copy()
            new_cell[2, 2] = b - a
            propagation_vector = new_cell[2] / np.linalg.norm(new_cell[2])
            offset = propagation_vector * a
            dz = (b - a) / slice_shape[-1]
            chunk[i] = interpolate_between_cells(array,
                                                 slice_shape,
                                                 self.atoms.cell,
                                                 new_cell,
                                                 offset
                                                 ).sum(-1) * dz

        potential = self._ewald_potential.get_chunk(first_slice, last_slice)
        potential._array = potential._array + copy_to_device(chunk, potential._array)
        potential._array -= potential._array.min()

        return potential

    def _get_chunk_fft(self, first_slice, last_slice):
        fourier_density = -np.fft.fftn(self._charge_density)
        C = np.prod(self.gpts + (self.num_slices,)) / np.prod(fourier_density.shape)
        fourier_density = fft_crop(fourier_density, self.gpts + (self.num_slices,)) * C
        potential = solve_point_charges(self.atoms, array=fourier_density)
        potential = np.rollaxis(potential, 2)
        potential = potential * self.atoms.cell[2, 2] / potential.shape[0]
        return potential

    def get_chunk(self, first_slice, last_slice):
        if self._fft_singularities:
            return self._get_chunk_fft(first_slice, last_slice)
>>>>>>> 6db942d5
        else:
            raise RuntimeError()

        array = solve_point_charges(self.frozen_phonons.atoms,
                                    array=-array,
                                    width=self.ewald_parametrization._width)

        potential = self.ewald_potential.build(first_slice, last_slice)

        for i, ((a, b), slic) in enumerate(zip(self.slice_limits[first_slice:last_slice], potential)):
            slice_shape = self.gpts + (int((b - a) / min(self.sampling)),)

            slice_box = np.diag(self.box[:2] + (b - a,))

            slice_array = interpolate_between_cells(array,
                                                    slice_shape,
                                                    self.frozen_phonons.atoms.cell,
                                                    slice_box,
                                                    (0, 0, a))

            integrated_slice_array = np.trapz(slice_array, axis=-1, dx=(b - a) / slice_shape[-1])
            slic._array = slic._array + copy_to_device(integrated_slice_array[None], slic.array)
            yield slic

    # def _get_chunk_fft(self, first_slice, last_slice):
    #     fourier_density = -np.fft.fftn(self._charge_density)
    #     C = np.prod(self.gpts + (self.num_slices,)) / np.prod(fourier_density.shape)
    #     fourier_density = fft_crop(fourier_density, self.gpts + (self.num_slices,)) * C
    #     potential = solve_point_charges(self.atoms, array=fourier_density)
    #     potential = np.rollaxis(potential, 2)
    #     potential = potential * self.atoms.cell[2, 2] / potential.shape[0]
    #     return potential
    #
    # def get_chunk(self, first_slice, last_slice):
    #     if self._fft_singularities:
    #         return self._get_chunk_fft(first_slice, last_slice)
    #     else:
    #         return self._get_chunk_real_space(first_slice, last_slice)
    #
    # def __copy__(self):
    #     raise NotImplementedError
    #
    # def to_delayed(self):
    #     raise NotImplementedError

    # def get_frozen_phonon_potentials(self, lazy=False):
    #     return [self]
    #
    # def _get_compensated_potential(self):
    #
    #     return electron_potential

    # def _get_chunk_real_space(self, first_slice, last_slice):
    #     # def create_potential_interpolator(atoms, charge_density):
    #     #     array = solve_point_charges(atoms,
    #     #                                 array=-charge_density,
    #     #                                 width=self._ewald_parametrization._width)
    #     #
    #     #     padded_array = np.zeros((array.shape[0] + 1, array.shape[1] + 1, array.shape[2] + 1))
    #     #     padded_array[:-1, :-1, :-1] = array
    #     #     padded_array[-1] = padded_array[0]
    #     #     padded_array[:, -1] = padded_array[:, 0]
    #     #     padded_array[:, :, -1] = padded_array[:, :, 0]
    #     #
    #     #     x = np.linspace(0, 1, padded_array.shape[0], endpoint=True)
    #     #     y = np.linspace(0, 1, padded_array.shape[1], endpoint=True)
    #     #     z = np.linspace(0, 1, padded_array.shape[2], endpoint=True)
    #     #     return RegularGridInterpolator((x, y, z), padded_array)
    #     #
    #     # def interpolate_slice(a, b, h, gpts, old_cell, new_cell, interpolator):
    #     #     x = np.linspace(0, 1, gpts[0], endpoint=False)
    #     #     y = np.linspace(0, 1, gpts[1], endpoint=False)
    #     #     z = np.linspace(0, 1, int((b - a) / h), endpoint=False)
    #     #
    #     #     x, y, z = np.meshgrid(x, y, z, indexing='ij')
    #     #     propagation_vector = new_cell[2] / np.linalg.norm(new_cell[2])
    #     #
    #     #     new_cell = new_cell.copy()
    #     #     new_cell[2] = propagation_vector * (b - a)
    #     #     offset = a * propagation_vector
    #     #
    #     #     points = np.array([x.ravel(), y.ravel(), z.ravel()]).T
    #     #     points = np.dot(points, new_cell) + offset
    #     #
    #     #     P_inv = np.linalg.inv(np.array(old_cell))
    #     #     scaled_points = np.dot(points, P_inv) % 1.0
    #     #
    #     #     interpolated = interpolator(scaled_points)
    #     #     interpolated = interpolated.reshape(x.shape).mean(-1).reshape(gpts).astype(np.float32)
    #     #     return interpolated
    #     #
    #     # def interpolate_chunk(first_slice, last_slice, slice_limits, h, gpts, old_cell, new_cell, interpolator):
    #     #     chunk = np.zeros((last_slice - first_slice,) + gpts, dtype=np.float32)
    #     #     for i, (a, b) in enumerate(slice_limits[first_slice:last_slice]):
    #     #         chunk[i] = interpolate_slice(a, b, h, gpts, old_cell, new_cell, interpolator) * (b - a)
    #     #     return chunk
    #
    #     # old_cell = self.atoms.cell
    #     # new_cell = np.diag(self.box)
    #     #
    #     # interpolator = create_potential_interpolator(self.atoms, self._charge_density)
    #     # h = min(self.sampling)
    #     # chunk = interpolate_chunk(first_slice,
    #     #                           last_slice,
    #     #                           self.slice_limits,
    #     #                           h,
    #     #                           self.gpts,
    #     #                           old_cell,
    #     #                           new_cell,
    #     #                           interpolator)
    #<|MERGE_RESOLUTION|>--- conflicted
+++ resolved
@@ -1,31 +1,19 @@
-from functools import partial
 from typing import Tuple, Union
 
 import numpy as np
 from ase import Atoms
 from ase import units
-from ase.cell import Cell
 from scipy.interpolate import RegularGridInterpolator
 from scipy.ndimage import map_coordinates
 
-<<<<<<< HEAD
-import dask
-from abtem.core.backend import copy_to_device
-=======
 from abtem.core import dask
 from abtem.core.backend import copy_to_device, get_array_module, _validate_device
->>>>>>> 6db942d5
 from abtem.core.fft import fft_crop
 from abtem.core.grid import Grid
 from abtem.core.utils import generate_chunks
 from abtem.potentials.parametrizations import EwaldParametrization
-<<<<<<< HEAD
-from abtem.potentials.potentials import Potential, AbstractPotential
-from abtem.potentials.temperature import MDFrozenPhonons, AbstractFrozenPhonons
-=======
 from abtem.potentials.potentials import AbstractPotential, Potential, PotentialArray
 from abtem.potentials.temperature import MDFrozenPhonons, LazyAtoms
->>>>>>> 6db942d5
 from abtem.structures.slicing import _validate_slice_thickness
 import dask.array as da
 
@@ -101,13 +89,9 @@
     compensation = np.zeros_like(array)
     for number in np.unique(atoms.numbers):
         superpose_deltas(atoms[atoms.numbers == number].positions, compensation, atoms.cell, scale=number)
-<<<<<<< HEAD
-
-=======
         # import matplotlib.pyplot as plt
         # plt.imshow(compensation.sum(-1))
         # plt.show()
->>>>>>> 6db942d5
     g = fourier_gaussian(kx, ky, kz)
     array = np.fft.fftn(array) + np.fft.fftn(compensation) * g / pixel_volume
 
@@ -163,17 +147,11 @@
                  x_vector: str = 'x',
                  y_vector: str = 'y',
                  origin: Tuple[float, float, float] = (0., 0., 0.),
-                 exit_planes=None,
-                 device: str = None, ):
+                 chunks: int = 1,
+                 device: str = None,
+                 fft_singularities: bool = False):
 
         self._charge_density = charge_density
-<<<<<<< HEAD
-
-        # if fft_singularities and ((box is not None) or (origin != (0., 0., 0.)) or (plane != 'xy')):
-        #    raise NotImplementedError()
-
-        ewald_parametrization = EwaldParametrization(width=1)
-=======
         self._atoms = atoms
         self._fft_singularities = fft_singularities
         self._chunks = chunks
@@ -201,108 +179,10 @@
         super().__init__(slice_thickness=slice_thickness)
 
         self._ewald_parametrization = EwaldParametrization(width=1)
->>>>>>> 6db942d5
 
         self._ewald_potential = Potential(atoms=atoms,
                                           gpts=gpts,
                                           sampling=sampling,
-<<<<<<< HEAD
-                                          parametrization=ewald_parametrization,
-                                          slice_thickness=slice_thickness,
-                                          projection='finite',
-                                          plane=plane,
-                                          box=box,
-                                          origin=origin,
-                                          exit_planes=exit_planes,
-                                          device=device)
-
-        super().__init__()
-
-        self._grid = self._ewald_potential.grid
-
-    @property
-    def is_lazy(self):
-        return isinstance(self.charge_density, da.core.Array)
-
-    @property
-    def box(self):
-        return self.ewald_potential.box
-
-    @property
-    def charge_density(self):
-        return self._charge_density
-
-    @property
-    def ewald_potential(self):
-        return self._ewald_potential
-
-    @property
-    def ewald_parametrization(self):
-        return self.ewald_potential.parametrization
-
-    @property
-    def device(self):
-        return self.ewald_potential.device
-
-    @property
-    def slice_thickness(self) -> np.ndarray:
-        return self.ewald_potential.slice_thickness
-
-    @property
-    def exit_planes(self) -> Tuple[int]:
-        return self.ewald_potential.exit_planes
-
-    @property
-    def frozen_phonons(self) -> AbstractFrozenPhonons:
-        return self.ewald_potential.frozen_phonons
-
-    def ensemble_blocks(self, chunks=None):
-        blocks = []
-        for i, (charge_density, atoms) in enumerate(zip(self.charge_density.to_delayed(), self.frozen_phonons)):
-
-            if hasattr(atoms, 'atoms'):
-                atoms = atoms.atoms
-
-            block = dask.delayed({'charge_density': charge_density.item(), 'atoms': atoms})
-            block = da.from_delayed(block, shape=(1,), dtype=object)
-            blocks.append(block)
-
-        blocks = da.concatenate(blocks)
-        return blocks,
-
-    def ensemble_partial(self):
-
-        def charge_density_potential(*args, **kwargs):
-            kwargs.update(args[0])
-            potential = ChargeDensityPotential(**kwargs)
-            arr = np.empty((1,), dtype=object)
-            arr.itemset(potential)
-            return arr
-
-        kwargs = {'gpts': self.gpts,
-                  'sampling': self.sampling,
-                  'slice_thickness': self.slice_thickness,
-                  'plane': 'xy',
-                  'box': self.box,
-                  'origin': self.ewald_potential.origin,
-                  'exit_planes': None,
-                  'device': self.device}
-
-        return partial(charge_density_potential, **kwargs)
-
-    def generate_slices(self, first_slice: int = 0, last_slice: int = None):
-
-        if last_slice is None:
-            last_slice = len(self)
-
-        if len(self.charge_density.shape) == 4:
-            if self.charge_density.shape[0] > 1:
-                raise RuntimeError()
-
-            array = self.charge_density[0]
-        elif len(self.charge_density.shape) == 3:
-            array = self.charge_density
-=======
                                           parametrization=self._ewald_parametrization,
                                           slice_thickness=slice_thickness,
                                           projection='finite',
@@ -466,115 +346,11 @@
     def get_chunk(self, first_slice, last_slice):
         if self._fft_singularities:
             return self._get_chunk_fft(first_slice, last_slice)
->>>>>>> 6db942d5
         else:
-            raise RuntimeError()
-
-        array = solve_point_charges(self.frozen_phonons.atoms,
-                                    array=-array,
-                                    width=self.ewald_parametrization._width)
-
-        potential = self.ewald_potential.build(first_slice, last_slice)
-
-        for i, ((a, b), slic) in enumerate(zip(self.slice_limits[first_slice:last_slice], potential)):
-            slice_shape = self.gpts + (int((b - a) / min(self.sampling)),)
-
-            slice_box = np.diag(self.box[:2] + (b - a,))
-
-            slice_array = interpolate_between_cells(array,
-                                                    slice_shape,
-                                                    self.frozen_phonons.atoms.cell,
-                                                    slice_box,
-                                                    (0, 0, a))
-
-            integrated_slice_array = np.trapz(slice_array, axis=-1, dx=(b - a) / slice_shape[-1])
-            slic._array = slic._array + copy_to_device(integrated_slice_array[None], slic.array)
-            yield slic
-
-    # def _get_chunk_fft(self, first_slice, last_slice):
-    #     fourier_density = -np.fft.fftn(self._charge_density)
-    #     C = np.prod(self.gpts + (self.num_slices,)) / np.prod(fourier_density.shape)
-    #     fourier_density = fft_crop(fourier_density, self.gpts + (self.num_slices,)) * C
-    #     potential = solve_point_charges(self.atoms, array=fourier_density)
-    #     potential = np.rollaxis(potential, 2)
-    #     potential = potential * self.atoms.cell[2, 2] / potential.shape[0]
-    #     return potential
-    #
-    # def get_chunk(self, first_slice, last_slice):
-    #     if self._fft_singularities:
-    #         return self._get_chunk_fft(first_slice, last_slice)
-    #     else:
-    #         return self._get_chunk_real_space(first_slice, last_slice)
-    #
-    # def __copy__(self):
-    #     raise NotImplementedError
-    #
-    # def to_delayed(self):
-    #     raise NotImplementedError
-
-    # def get_frozen_phonon_potentials(self, lazy=False):
-    #     return [self]
-    #
-    # def _get_compensated_potential(self):
-    #
-    #     return electron_potential
-
-    # def _get_chunk_real_space(self, first_slice, last_slice):
-    #     # def create_potential_interpolator(atoms, charge_density):
-    #     #     array = solve_point_charges(atoms,
-    #     #                                 array=-charge_density,
-    #     #                                 width=self._ewald_parametrization._width)
-    #     #
-    #     #     padded_array = np.zeros((array.shape[0] + 1, array.shape[1] + 1, array.shape[2] + 1))
-    #     #     padded_array[:-1, :-1, :-1] = array
-    #     #     padded_array[-1] = padded_array[0]
-    #     #     padded_array[:, -1] = padded_array[:, 0]
-    #     #     padded_array[:, :, -1] = padded_array[:, :, 0]
-    #     #
-    #     #     x = np.linspace(0, 1, padded_array.shape[0], endpoint=True)
-    #     #     y = np.linspace(0, 1, padded_array.shape[1], endpoint=True)
-    #     #     z = np.linspace(0, 1, padded_array.shape[2], endpoint=True)
-    #     #     return RegularGridInterpolator((x, y, z), padded_array)
-    #     #
-    #     # def interpolate_slice(a, b, h, gpts, old_cell, new_cell, interpolator):
-    #     #     x = np.linspace(0, 1, gpts[0], endpoint=False)
-    #     #     y = np.linspace(0, 1, gpts[1], endpoint=False)
-    #     #     z = np.linspace(0, 1, int((b - a) / h), endpoint=False)
-    #     #
-    #     #     x, y, z = np.meshgrid(x, y, z, indexing='ij')
-    #     #     propagation_vector = new_cell[2] / np.linalg.norm(new_cell[2])
-    #     #
-    #     #     new_cell = new_cell.copy()
-    #     #     new_cell[2] = propagation_vector * (b - a)
-    #     #     offset = a * propagation_vector
-    #     #
-    #     #     points = np.array([x.ravel(), y.ravel(), z.ravel()]).T
-    #     #     points = np.dot(points, new_cell) + offset
-    #     #
-    #     #     P_inv = np.linalg.inv(np.array(old_cell))
-    #     #     scaled_points = np.dot(points, P_inv) % 1.0
-    #     #
-    #     #     interpolated = interpolator(scaled_points)
-    #     #     interpolated = interpolated.reshape(x.shape).mean(-1).reshape(gpts).astype(np.float32)
-    #     #     return interpolated
-    #     #
-    #     # def interpolate_chunk(first_slice, last_slice, slice_limits, h, gpts, old_cell, new_cell, interpolator):
-    #     #     chunk = np.zeros((last_slice - first_slice,) + gpts, dtype=np.float32)
-    #     #     for i, (a, b) in enumerate(slice_limits[first_slice:last_slice]):
-    #     #         chunk[i] = interpolate_slice(a, b, h, gpts, old_cell, new_cell, interpolator) * (b - a)
-    #     #     return chunk
-    #
-    #     # old_cell = self.atoms.cell
-    #     # new_cell = np.diag(self.box)
-    #     #
-    #     # interpolator = create_potential_interpolator(self.atoms, self._charge_density)
-    #     # h = min(self.sampling)
-    #     # chunk = interpolate_chunk(first_slice,
-    #     #                           last_slice,
-    #     #                           self.slice_limits,
-    #     #                           h,
-    #     #                           self.gpts,
-    #     #                           old_cell,
-    #     #                           new_cell,
-    #     #                           interpolator)
-    #+            return self._get_chunk_real_space(first_slice, last_slice)
+
+    def __copy__(self):
+        raise NotImplementedError
+
+    def to_delayed(self):
+        raise NotImplementedError
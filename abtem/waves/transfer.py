"""Module to describe the contrast transfer function."""
import copy
import itertools
from collections import defaultdict
from functools import partial
from typing import Mapping, Union, TYPE_CHECKING, Dict, Tuple

import matplotlib.pyplot as plt
import numpy as np
from matplotlib.axes import Axes

from abtem.core.axes import ParameterSeriesAxis
from abtem.core.backend import get_array_module
from abtem.core.blockwise import Ensemble
from abtem.core.complex import complex_exponential, abs2
from abtem.core.dask import validate_chunks
from abtem.core.distributions import ParameterSeries, Distribution
from abtem.core.energy import Accelerator, HasAcceleratorMixin, energy2wavelength
from abtem.core.fft import ifft2, fft2
from abtem.core.grid import Grid, polar_spatial_frequencies
from abtem.measure.measure import LineProfiles

if TYPE_CHECKING:
    from abtem.waves.waves import Waves, WavesLikeMixin

#: Symbols for the polar representation of all optical aberrations up to the fifth order.
polar_symbols = ('C10', 'C12', 'phi12',
                 'C21', 'phi21', 'C23', 'phi23',
                 'C30', 'C32', 'phi32', 'C34', 'phi34',
                 'C41', 'phi41', 'C43', 'phi43', 'C45', 'phi45',
                 'C50', 'C52', 'phi52', 'C54', 'phi54', 'C56', 'phi56')

#: Aliases for the most commonly used optical aberrations.
polar_aliases = {'defocus': 'C10', 'astigmatism': 'C12', 'astigmatism_angle': 'phi12',
                 'coma': 'C21', 'coma_angle': 'phi21',
                 'Cs': 'C30',
                 'C5': 'C50'}


class RadialFourierSpaceLineProfiles(LineProfiles):

    def __init__(self,
                 array,
                 sampling,
                 energy,
                 extra_axes_metadata=None,
                 metadata=None):
        self._energy = energy

        super().__init__(array=array, start=(0., 0.), end=(0., array.shape[-1] * sampling), sampling=sampling,
                         extra_axes_metadata=extra_axes_metadata, metadata=metadata)

    def show(self, ax=None, title='', angular_units=True, **kwargs):
        if ax is None:
            ax = plt.subplot()

        if angular_units:
            x = np.linspace(0., len(self.array) * self.sampling * 1000. * energy2wavelength(self._energy),
                            len(self.array))
        else:
            x = np.linspace(0., len(self.array) * self.sampling, len(self.array))

        p = ax.plot(x, self.array, **kwargs)
        ax.set_xlabel('Scattering angle [mrad]')
        ax.set_title(title)
        return ax, p


class WaveTransferFunction(HasAcceleratorMixin, Ensemble):

    def __init__(self, energy=None):
        self._accelerator = Accelerator(energy=energy)

    def __mul__(self, other):
        return CompoundWaveTransferFunction([self, other])

    def _get_polar_spatial_frequencies(self, gpts, extent, device):
        xp = get_array_module(device)
        grid = Grid(gpts=gpts, extent=extent)
        alpha, phi = polar_spatial_frequencies(grid.gpts, grid.sampling, xp=xp)
        alpha *= self.wavelength
        return alpha, phi

    def evaluate(self, alpha, phi):
        raise NotImplementedError

    def evaluate_for_waves(self, waves: 'WavesLikeMixin'):
        self.accelerator.match(waves)
        alpha, phi = self._get_polar_spatial_frequencies(gpts=waves.gpts, extent=waves.extent, device=waves.device)
        return self.evaluate(alpha, phi)

    def apply(self, waves: 'Waves', out_space: 'str' = 'in_space'):

        if out_space == 'in_space':
            fourier_space_out = waves.fourier_space
        elif out_space in ('fourier_space', 'real_space'):
            fourier_space_out = out_space == 'fourier_space'
        else:
            raise ValueError

        xp = get_array_module(waves.device)

        self.energy = waves.energy

        kernel = self.evaluate_for_waves(waves)
        waves = waves.ensure_fourier_space()

        waves_dims = tuple(range(len(kernel.shape) - 2))
        kernel_dims = tuple(range(len(kernel.shape) - 2, len(waves.array.shape) - 2 + len(kernel.shape) - 2))

        array = xp.expand_dims(waves.array, axis=waves_dims) * xp.expand_dims(kernel, axis=kernel_dims)

        if not fourier_space_out:
            array = ifft2(array, overwrite_x=False)

        d = waves._copy_as_dict(copy_array=False)
        d['fourier_space'] = fourier_space_out
        d['array'] = array
        d['ensemble_axes_metadata'] = self.ensemble_axes_metadata + d['ensemble_axes_metadata']
        return waves.__class__(**d)

    @property
    def ensemble_parameters(self):
        raise NotImplementedError

    @property
    def ensemble_axes_metadata(self):
        axes_metadata = []
        for parameter_name, parameter in self.ensemble_parameters.items():
            axes_metadata += [ParameterSeriesAxis(label=parameter_name,
                                                  values=tuple(parameter.values),
                                                  units='Å',
                                                  _ensemble_mean=parameter.ensemble_mean)]
        return axes_metadata

    @property
    def default_ensemble_chunks(self):
        return ('auto',) * len(self.ensemble_shape)

    @property
    def ensemble_shape(self):
        return tuple(map(sum, tuple(parameter.shape for parameter in self.ensemble_parameters.values())))

    def ensemble_blocks(self, chunks=None):
        if chunks is None:
            chunks = self.default_ensemble_chunks

        chunks = validate_chunks(self.ensemble_shape, chunks, limit=None)

        blocks = ()
        for parameter, n in zip(self.ensemble_parameters.values(), chunks):
            blocks += (parameter.divide(n, lazy=True),)

        return blocks

    def _copy_as_dict(self):
        raise NotImplementedError


class CompoundWaveTransferFunction(WaveTransferFunction):

    def __init__(self, wave_transfer_functions):

        accelerator = wave_transfer_functions[0].accelerator
        ensemble_axes_metadata = wave_transfer_functions[0].ensemble_axes_metadata
        for wave_transfer_function in wave_transfer_functions[1:]:
            wave_transfer_function._accelerator = accelerator
            ensemble_axes_metadata += wave_transfer_function.ensemble_axes_metadata

        self._wave_transfer_functions = wave_transfer_functions

        super().__init__()

        self._accelerator = accelerator

    @property
    def ensemble_parameters(self):
        ensemble_parameters = {}
        for wave_transfer_function in self._wave_transfer_functions:
            ensemble_parameters.update(wave_transfer_function.ensemble_parameters)
        return ensemble_parameters

    def evaluate(self, alpha, phi):
        array = self._wave_transfer_functions[0].evaluate(alpha, phi)
        for wave_transfer_function in self._wave_transfer_functions[1:]:
            new_array = wave_transfer_function.evaluate(alpha, phi)

            new_dims = len(new_array.shape) - 2
            old_dims = len(array.shape) - 2

            new_array = np.expand_dims(new_array, axis=tuple(range(old_dims)))
            array = new_array * np.expand_dims(array, axis=tuple(range(old_dims, old_dims + new_dims)))

        return array

    def ensemble_partial(self):
        def ctf(*args, partials):
            wave_transfer_functions = []
            for p in partials:
                wave_transfer_functions += [p[0](*[args[i] for i in p[1]]).item()]

            arr = np.zeros((1,) * len(args), dtype=object)
            arr.itemset(CompoundWaveTransferFunction(wave_transfer_functions))
            return arr

        partials = ()
        i = 0
        for wave_transfer_function in self._wave_transfer_functions:
            indices = tuple(range(i, i + len(wave_transfer_function.ensemble_shape)))
            partials += ((wave_transfer_function.ensemble_partial(), indices),)
            i += len(indices)

        return partial(ctf, partials=partials)


class Aperture(WaveTransferFunction):

    def __init__(self,
                 semiangle_cutoff: Union[float, Distribution],
                 energy: float = None,
                 taper: float = 0.):

        self._semiangle_cutoff = semiangle_cutoff
        self._taper = taper
        self._accelerator = Accelerator(energy=energy)
        super().__init__(energy=energy)

    @property
    def ensemble_parameters(self):
        ensemble_parameters = {}
        if hasattr(self.semiangle_cutoff, 'values'):
            ensemble_parameters['semiangle_cutoff'] = self.semiangle_cutoff
        return ensemble_parameters

    def ensemble_partial(self):
        def ctf(*args, keys, **kwargs):
            assert len(args) == len(keys)
            kwargs.update({key: arg.item() for key, arg in zip(keys, args)})
            arr = np.zeros((1,) * len(args), dtype=object)
            arr.itemset(Aperture(**kwargs))
            return arr

        kwargs = self._copy_as_dict()
        return partial(ctf, keys=tuple(self.ensemble_parameters.keys()), **kwargs)

    @property
    def nyquist_sampling(self) -> float:
        return 1 / (4 * self.semiangle_cutoff / self.wavelength * 1e-3)

    @property
    def semiangle_cutoff(self):
        return self._semiangle_cutoff

    @property
    def taper(self):
        return self._taper

    def evaluate(self, alpha: Union[float, np.ndarray], phi) -> Union[float, np.ndarray]:
        xp = get_array_module(alpha)

        parameters = {'semiangle_cutoff': self.semiangle_cutoff}

        num_new_axes = 0
        for key, parameter in self.ensemble_parameters.items():
            num_new_axes += len(parameter.values.shape)

        for i, (key, parameter) in enumerate(self.ensemble_parameters.items()):
            axis = list(range(num_new_axes))
            del axis[i]
            axis = tuple(axis) + tuple(range(num_new_axes, num_new_axes + len(alpha.shape)))
            parameters[key] = xp.expand_dims(parameter.values, axis=axis)

        axis = tuple(range(0, num_new_axes))
        alpha = xp.array(alpha)
        alpha = xp.expand_dims(alpha, axis=axis)

        parameters['semiangle_cutoff'] = parameters['semiangle_cutoff'] / 1000

        if self.semiangle_cutoff == xp.inf:
            return xp.ones_like(alpha)

        if self.taper > 0.:
            rolloff = self.taper / 1000.
            array = .5 * (1 + xp.cos(np.pi * (alpha - parameters['semiangle_cutoff'] + rolloff) / rolloff))
            array[alpha > parameters['semiangle_cutoff']] = 0.
            array = xp.where(alpha > parameters['semiangle_cutoff'] - rolloff, array,
                             xp.ones_like(alpha, dtype=xp.float32))
        else:

            array = xp.array(alpha <= parameters['semiangle_cutoff']).astype(xp.float32)
        return array

    def _copy_as_dict(self):
        d = {'energy': self.energy,
             'semiangle_cutoff': copy.copy(self.semiangle_cutoff),
             'taper': copy.copy(self.taper),
             }
        return d

    def copy(self):
        return self.__class__(**self._copy_as_dict())


class Aberrations(WaveTransferFunction):

    def __init__(self,
                 energy: float = None,
                 parameters: Union[Mapping[str, float], Mapping[str, ParameterSeries]] = None,
                 **kwargs):

        for key in kwargs.keys():
            if (key not in polar_symbols) and (key not in polar_aliases.keys()):
                raise ValueError('{} not a recognized parameter'.format(key))

        self._parameters = dict(zip(polar_symbols, [0.] * len(polar_symbols)))

        if parameters is None:
            parameters = {}

        parameters.update(kwargs)
        self.set_parameters(parameters)

        def parametrization_property(key):

            def getter(self):
                return self._parameters[key]

            def setter(self, value):
                self._parameters[key] = value

            return property(getter, setter)

        for symbol in polar_symbols:
            setattr(self.__class__, symbol, parametrization_property(symbol))

        for key, value in polar_aliases.items():
            if key != 'defocus':
                setattr(self.__class__, key, parametrization_property(value))

        super().__init__(energy=energy)

    @property
    def parameters(self) -> Dict[str, Union[float, ParameterSeries]]:
        """The parameters."""
        return self._parameters

    @property
    def defocus(self) -> float:
        """The defocus [Å]."""
        return - self._parameters['C10']

    @defocus.setter
    def defocus(self, value: float):
        self.C10 = -value

    def evaluate(self, alpha: Union[float, np.ndarray], phi: Union[float, np.ndarray]) -> Union[float, np.ndarray]:
        xp = get_array_module(alpha)

        p = {key: value for key, value in self.parameters.items()}

        num_new_axes = 0
        for key, parameter in self.ensemble_parameters.items():
            num_new_axes += len(parameter.values.shape)

        for i, (key, parameter) in enumerate(self.ensemble_parameters.items()):
            axis = list(range(num_new_axes))
            del axis[i]
            axis = tuple(axis) + tuple(range(num_new_axes, num_new_axes + len(alpha.shape)))
            p[key] = xp.expand_dims(parameter.values, axis=axis)

        axis = tuple(range(0, num_new_axes))
        alpha = xp.array(alpha)
        alpha = xp.expand_dims(alpha, axis=axis)
        phi = xp.expand_dims(phi, axis=axis)
        alpha2 = alpha ** 2

        array = xp.zeros(alpha.shape, dtype=np.float32)

        if any(np.any(p[symbol] != 0.) for symbol in ('C10', 'C12', 'phi12')):
            array = array + (1 / 2 * alpha2 *
                             (p['C10'] +
                              p['C12'] * xp.cos(2 * (phi - p['phi12']))))

        if any(np.any(p[symbol] != 0.) for symbol in ('C21', 'phi21', 'C23', 'phi23')):
            array = array + (1 / 3 * alpha2 * alpha *
                             (p['C21'] * xp.cos(phi - p['phi21']) +
                              p['C23'] * xp.cos(3 * (phi - p['phi23']))))

        if any(np.any(p[symbol] != 0.) for symbol in ('C30', 'C32', 'phi32', 'C34', 'phi34')):
            array = array + (1 / 4 * alpha2 ** 2 *
                             (p['C30'] +
                              p['C32'] * xp.cos(2 * (phi - p['phi32'])) +
                              p['C34'] * xp.cos(4 * (phi - p['phi34']))))

        if any(np.any(p[symbol] != 0.) for symbol in ('C41', 'phi41', 'C43', 'phi43', 'C45', 'phi41')):
            array = array + (1 / 5 * alpha2 ** 2 * alpha *
                             (p['C41'] * xp.cos((phi - p['phi41'])) +
                              p['C43'] * xp.cos(3 * (phi - p['phi43'])) +
                              p['C45'] * xp.cos(5 * (phi - p['phi45']))))

        if any(np.any(p[symbol] != 0.) for symbol in ('C50', 'C52', 'phi52', 'C54', 'phi54', 'C56', 'phi56')):
            array = array + (1 / 6 * alpha2 ** 3 *
                             (p['C50'] +
                              p['C52'] * xp.cos(2 * (phi - p['phi52'])) +
                              p['C54'] * xp.cos(4 * (phi - p['phi54'])) +
                              p['C56'] * xp.cos(6 * (phi - p['phi56']))))

        array = np.float32(2 * xp.pi / self.wavelength) * array
        return complex_exponential(-array)

    def set_parameters(self, parameters: Dict[str, float]):
        """
        Set the phase of the phase aberration.

        Parameters
        ----------
        parameters: dict
            Mapping from aberration symbols to their corresponding values.
        """

        for symbol, value in parameters.items():
            if symbol in self._parameters.keys():
                self._parameters[symbol] = value

            elif symbol == 'defocus':
                self._parameters[polar_aliases[symbol]] = -value

            elif symbol in polar_aliases.keys():
                self._parameters[polar_aliases[symbol]] = value

            else:
                raise ValueError('{} not a recognized parameter'.format(symbol))

        return parameters

    def ensemble_partial(self):
        def ctf(*args, keys, **kwargs):
            assert len(args) == len(keys)
            kwargs.update({key: arg.item() for key, arg in zip(keys, args)})
            arr = np.zeros((1,) * len(args), dtype=object)
            arr.itemset(Aberrations(**kwargs))
            return arr

        kwargs = self._copy_as_dict()
        parameter_names = ()
        for parameter_name in self.ensemble_parameters.keys():
            del kwargs['parameters'][parameter_name]
            parameter_names += (parameter_name,)

        return partial(ctf, keys=parameter_names, **kwargs)

    @property
    def ensemble_parameters(self) -> Dict:
        ensemble_parameters = {}
        for parameter_name, parameter in self.parameters.items():
            if hasattr(parameter, 'values'):
                ensemble_parameters[parameter_name] = parameter
        return ensemble_parameters

    def _copy_as_dict(self):
        d = {'energy': self.energy,
             'parameters': copy.copy(self._parameters)}
        return d

    def copy(self):
        return self.__class__(**self._copy_as_dict())


# def CTF(energy: float = None, aperture: float = np.inf, taper: float = 0., parameters: dict = None, **kwargs):
#     return Aperture(energy=energy, semiangle_cutoff=aperture, taper=taper) * \
#            Aberrations(parameters=parameters, **kwargs)


class CTF(WaveTransferFunction):

    def __init__(self, energy=None, aperture=np.inf, taper=0., parameters=None, **kwargs):
        self._aberrations = Aberrations(energy=energy, parameters=parameters, **kwargs)
        self._aperture = Aperture(energy=energy, semiangle_cutoff=aperture, taper=taper)

        self._compund_wave_transfer_function = self._aberrations * self._aperture

        super().__init__()

        self._accelerator = self._compund_wave_transfer_function.accelerator

    @property
    def aberrations(self):
        return self._aberrations

    @property
    def aperture(self):
        return self._aperture

    def ensemble_blocks(self, chunks=None):
        return self._compund_wave_transfer_function.ensemble_blocks(chunks)

    def ensemble_partial(self):
        return self._compund_wave_transfer_function.ensemble_partial()

    @property
    def ensemble_shape(self):
        return self._compund_wave_transfer_function.ensemble_shape

    @property
    def default_ensemble_chunks(self):
        return self._aberrations.default_ensemble_chunks

    @property
    def ensemble_axes_metadata(self):
        return self._aberrations.ensemble_axes_metadata

    def evaluate(self, alpha, phi):
        return self._compund_wave_transfer_function.evaluate(alpha, phi)

    def _copy_as_dict(self):
        d = {'energy': self.energy,
             'aperture': self._aperture.copy(),
             'parameters': copy.copy(self._aberrations._parameters),
             }
        return d

<<<<<<< HEAD
=======
    def apply(self, waves: 'Waves'):
        return waves.apply_ctf(self)

    def show(self,
             max_semiangle: float = None,
             phi: float = 0,
             ax: Axes = None,
             angular_units: bool = True,
             legend: bool = True, **kwargs):
        """
        Show the contrast transfer function.

        Parameters
        ----------
        max_semiangle: float
            Maximum semiangle to display in the plot.
        ax: matplotlib Axes, optional
            If given, the plot will be added to this matplotlib axes.
        phi: float, optional
            The contrast transfer function will be plotted along this angle. Default is 0.
        n: int, optional
            Number of evaluation points to use in the plot. Default is 1000.
        title: str, optional
            The title of the plot. Default is 'None'.
        kwargs:
            Additional keyword arguments for the line plots.
        """
        import matplotlib.pyplot as plt

        if ax is None:
            ax = plt.subplot()

        for key, profile in self.profiles(max_semiangle, phi).items():
            if not np.all(profile.array == 1.):
                ax, lines = profile.show(ax=ax, label=key, angular_units=angular_units, **kwargs)

        if legend:
            ax.legend()

        return ax

    @property
    def is_distribution(self):
        return any(isinstance(parameter, Distribution) for parameter in self._parameters.values())

    def evaluate_weights(self):
        weights = []
        for parameter, values in self._parameters.items():
            if isinstance(values, Distribution):
                weights.append(values.weights)

        weights = np.prod(np.meshgrid(*weights), 0)
        return weights

    def parameter_series(self, lazy: bool = True):
        ctf_parameter_distribution = {}
        shape = ()
        chunks = ()
        axes_metadata = []

        reverse_aliases = {value: key for key, value in polar_aliases.items()}

        for parameter, values in self._parameters.items():
            if isinstance(values, Distribution):
                chunks += (values.chunks,)
                ctf_parameter_distribution[parameter] = values
                shape += (len(values),)

                try:
                    parameter = reverse_aliases[parameter]
                except KeyError:
                    pass

                axes_metadata += [ParameterSeriesAxis(label=parameter,
                                                      values=tuple(values.values),
                                                      units='Å',
                                                      ensemble_mean=values.ensemble_mean)]

        keys = ctf_parameter_distribution.keys()
        values = np.empty(np.prod(shape), dtype=object)
        weights = np.zeros(np.prod(shape), dtype=np.float32)
        for i, value in enumerate(itertools.product(*ctf_parameter_distribution.values())):
            values[i] = dict(zip(keys, [v[0] for v in value]))
            weights[i] = np.prod([v[1] for v in value])

        values = values.reshape(shape)
        weights = weights.reshape(shape)

        if lazy:
            values = da.from_array(values, chunks=chunks)
            weights = da.from_array(weights, chunks=chunks)

        return values, weights, axes_metadata

    # def _copy_as_dict(self, copy_parameters=True):

>>>>>>> 6db942d5
    def copy(self):
        return self.__class__(**self._copy_as_dict())


#
# class CTF(HasAcceleratorMixin, Ensemble):
#     """
#     Contrast transfer function object
#
#     The Contrast Transfer Function (CTF) describes the aberrations of the objective lens in HRTEM and specifies how the
#     condenser system shapes the probe in STEM.
#
#     abTEM implements phase aberrations up to 5th order using polar coefficients. See Eq. 2.22 in the reference [1]_.
#     Cartesian coefficients can be converted to polar using the utility function abtem.transfer.cartesian2polar.
#
#     Partial coherence is included as an envelope in the quasi-coherent approximation. See Chapter 3.2 in reference [1]_.
#
#     For a more detailed discussion with examples, see our `walkthrough
#     <https://abtem.readthedocs.io/en/latest/walkthrough/05_contrast_transfer_function.html>`_.
#
#     Parameters
#     ----------
#     semiangle_cutoff: float
#         The semiangle cutoff describes the sharp Fourier space cutoff due to the objective aperture [mrad].
#     rolloff: float
#         Tapers the cutoff edge over the given angular range [mrad].
#     focal_spread: float
#         The 1/e width of the focal spread due to chromatic aberration and lens current instability [Å].
#     angular_spread: float
#         The 1/e width of the angular deviations due to source size [Å].
#     gaussian_spread:
#         The 1/e width image deflections due to vibrations and thermal magnetic noise [Å].
#     energy: float
#         The electron energy of the wave functions this contrast transfer function will be applied to [eV].
#     parameters: dict
#         Mapping from aberration symbols to their corresponding values. All aberration magnitudes should be given in Å
#         and angles should be given in radians.
#     normalize : {'values', 'amplitude', 'intensity'}
#     weight : float
#     kwargs:
#         Provide the aberration coefficients as keyword arguments.
#
#     References
#     ----------
#     .. [1] Kirkland, E. J. (2010). Advanced Computing in Electron Microscopy (2nd ed.). Springer.
#
#     """
#
#     def __init__(self,
#                  semiangle_cutoff: float = np.inf,
#                  focal_spread: float = 0.,
#                  angular_spread: float = 0.,
#                  gaussian_spread: float = 0.,
#                  energy: float = None,
#                  parameters: Union[Mapping[str, float], Mapping[str, ParameterSeries]] = None,
#                  aperture=None,
#                  normalize: str = 'values',
#                  weight: float = 1.,
#                  **kwargs):
#
#         for key in kwargs.keys():
#             if (key not in polar_symbols) and (key not in polar_aliases.keys()):
#                 raise ValueError('{} not a recognized parameter'.format(key))
#
#         self._accelerator = Accelerator(energy=energy)
#
#         if aperture is not None:
#             self._aperture = aperture
#
#             if semiangle_cutoff < np.inf:
#                 raise RuntimeError()
#
#         elif semiangle_cutoff < np.inf:
#             self._aperture = Aperture(semiangle_cutoff=semiangle_cutoff)
#
#         if self._aperture is not None:
#             self._accelerator = self._aperture.accelerator
#
#         self._semiangle_cutoff = semiangle_cutoff
#         self._focal_spread = focal_spread
#         self._angular_spread = angular_spread
#         self._gaussian_spread = gaussian_spread
#         self._parameters = dict(zip(polar_symbols, [0.] * len(polar_symbols)))
#         self._normalize = normalize
#         self._weight = weight
#
#         if parameters is None:
#             parameters = {}
#
#         parameters.update(kwargs)
#         self.set_parameters(parameters)
#
#         def parametrization_property(key):
#
#             def getter(self):
#                 return self._parameters[key]
#
#             def setter(self, value):
#                 self._parameters[key] = value
#
#             return property(getter, setter)
#
#         for symbol in polar_symbols:
#             setattr(self.__class__, symbol, parametrization_property(symbol))
#
#         for key, value in polar_aliases.items():
#             if key != 'defocus':
#                 setattr(self.__class__, key, parametrization_property(value))
#
#     @property
#     def normalize(self):
#         return self._normalize
#
#     @property
#     def weight(self):
#         return self._weight
#
#     @property
#     def nyquist_sampling(self) -> float:
#         return 1 / (4 * self.semiangle_cutoff / self.wavelength * 1e-3)
#
#     @property
#     def parameters(self) -> Dict[str, Union[float, ParameterSeries]]:
#         """The parameters."""
#         return self._parameters
#
#     @property
#     def defocus(self) -> float:
#         """The defocus [Å]."""
#         return - self._parameters['C10']
#
#     @defocus.setter
#     def defocus(self, value: float):
#         self.C10 = -value
#
#     @property
#     def semiangle_cutoff(self) -> float:
#         """The semi-angle cutoff [mrad]."""
#         return self._semiangle_cutoff
#
#     @semiangle_cutoff.setter
#     def semiangle_cutoff(self, value: float):
#         self._semiangle_cutoff = value
#
#     @property
#     def rolloff(self) -> float:
#         """The fraction of soft tapering of the cutoff."""
#         return self._rolloff
#
#     @rolloff.setter
#     def rolloff(self, value: float):
#         self._rolloff = value
#
#     @property
#     def focal_spread(self) -> float:
#         """The focal spread [Å]."""
#         return self._focal_spread
#
#     @focal_spread.setter
#     def focal_spread(self, value: float):
#         """The angular spread [mrad]."""
#         self._focal_spread = value
#
#     @property
#     def angular_spread(self) -> float:
#         return self._angular_spread
#
#     @angular_spread.setter
#     def angular_spread(self, value: float):
#         self._angular_spread = value
#
#     @property
#     def gaussian_spread(self) -> float:
#         """The Gaussian spread [Å]."""
#         return self._gaussian_spread
#
#     @gaussian_spread.setter
#     def gaussian_spread(self, value: float):
#         self._gaussian_spread = value
#
#     def set_parameters(self, parameters: Dict[str, float]):
#         """
#         Set the phase of the phase aberration.
#
#         Parameters
#         ----------
#         parameters: dict
#             Mapping from aberration symbols to their corresponding values.
#         """
#
#         for symbol, value in parameters.items():
#             if symbol in self._parameters.keys():
#                 self._parameters[symbol] = value
#
#             elif symbol == 'defocus':
#                 self._parameters[polar_aliases[symbol]] = -value
#
#             elif symbol in polar_aliases.keys():
#                 self._parameters[polar_aliases[symbol]] = value
#
#             else:
#                 raise ValueError('{} not a recognized parameter'.format(symbol))
#
#         return parameters
#
#     def evaluate_temporal_envelope(self, alpha: Union[float, np.ndarray]) -> Union[float, np.ndarray]:
#         xp = get_array_module(alpha)
#         return xp.exp(- (.5 * xp.pi / self.wavelength * self.focal_spread * alpha ** 2) ** 2).astype(xp.float32)
#
#     def evaluate_gaussian_envelope(self, alpha: Union[float, np.ndarray]) -> Union[float, np.ndarray]:
#         xp = get_array_module(alpha)
#         return xp.exp(- .5 * self.gaussian_spread ** 2 * alpha ** 2 / self.wavelength ** 2)
#
#     def evaluate_spatial_envelope(self, alpha: Union[float, np.ndarray], phi: Union[float, np.ndarray]) -> \
#             Union[float, np.ndarray]:
#         xp = get_array_module(alpha)
#         p = self.parameters
#         dchi_dk = 2 * xp.pi / self.wavelength * (
#                 (p['C12'] * xp.cos(2. * (phi - p['phi12'])) + p['C10']) * alpha +
#                 (p['C23'] * xp.cos(3. * (phi - p['phi23'])) +
#                  p['C21'] * xp.cos(1. * (phi - p['phi21']))) * alpha ** 2 +
#                 (p['C34'] * xp.cos(4. * (phi - p['phi34'])) +
#                  p['C32'] * xp.cos(2. * (phi - p['phi32'])) + p['C30']) * alpha ** 3 +
#                 (p['C45'] * xp.cos(5. * (phi - p['phi45'])) +
#                  p['C43'] * xp.cos(3. * (phi - p['phi43'])) +
#                  p['C41'] * xp.cos(1. * (phi - p['phi41']))) * alpha ** 4 +
#                 (p['C56'] * xp.cos(6. * (phi - p['phi56'])) +
#                  p['C54'] * xp.cos(4. * (phi - p['phi54'])) +
#                  p['C52'] * xp.cos(2. * (phi - p['phi52'])) + p['C50']) * alpha ** 5)
#
#         dchi_dphi = -2 * xp.pi / self.wavelength * (
#                 1 / 2. * (2. * p['C12'] * xp.sin(2. * (phi - p['phi12']))) * alpha +
#                 1 / 3. * (3. * p['C23'] * xp.sin(3. * (phi - p['phi23'])) +
#                           1. * p['C21'] * xp.sin(1. * (phi - p['phi21']))) * alpha ** 2 +
#                 1 / 4. * (4. * p['C34'] * xp.sin(4. * (phi - p['phi34'])) +
#                           2. * p['C32'] * xp.sin(2. * (phi - p['phi32']))) * alpha ** 3 +
#                 1 / 5. * (5. * p['C45'] * xp.sin(5. * (phi - p['phi45'])) +
#                           3. * p['C43'] * xp.sin(3. * (phi - p['phi43'])) +
#                           1. * p['C41'] * xp.sin(1. * (phi - p['phi41']))) * alpha ** 4 +
#                 1 / 6. * (6. * p['C56'] * xp.sin(6. * (phi - p['phi56'])) +
#                           4. * p['C54'] * xp.sin(4. * (phi - p['phi54'])) +
#                           2. * p['C52'] * xp.sin(2. * (phi - p['phi52']))) * alpha ** 5)
#
#         return xp.exp(-xp.sign(self.angular_spread) * (self.angular_spread / 2 / 1000) ** 2 *
#                       (dchi_dk ** 2 + dchi_dphi ** 2))
#
#     def evaluate_chi(self, alpha: Union[float, np.ndarray], phi: Union[float, np.ndarray]) -> Union[float, np.ndarray]:
#         xp = get_array_module(alpha)
#
#         p = self.parameters
#
#         alpha2 = alpha ** 2
#         alpha = xp.array(alpha)
#
#         array = xp.zeros(alpha.shape, dtype=np.float32)
#         if any([p[symbol] != 0. for symbol in ('C10', 'C12', 'phi12')]):
#             array += (1 / 2 * alpha2 *
#                       (p['C10'] +
#                        p['C12'] * xp.cos(2 * (phi - p['phi12']))))
#
#         if any([p[symbol] != 0. for symbol in ('C21', 'phi21', 'C23', 'phi23')]):
#             array += (1 / 3 * alpha2 * alpha *
#                       (p['C21'] * xp.cos(phi - p['phi21']) +
#                        p['C23'] * xp.cos(3 * (phi - p['phi23']))))
#
#         if any([p[symbol] != 0. for symbol in ('C30', 'C32', 'phi32', 'C34', 'phi34')]):
#             array += (1 / 4 * alpha2 ** 2 *
#                       (p['C30'] +
#                        p['C32'] * xp.cos(2 * (phi - p['phi32'])) +
#                        p['C34'] * xp.cos(4 * (phi - p['phi34']))))
#
#         if any([p[symbol] != 0. for symbol in ('C41', 'phi41', 'C43', 'phi43', 'C45', 'phi41')]):
#             array += (1 / 5 * alpha2 ** 2 * alpha *
#                       (p['C41'] * xp.cos((phi - p['phi41'])) +
#                        p['C43'] * xp.cos(3 * (phi - p['phi43'])) +
#                        p['C45'] * xp.cos(5 * (phi - p['phi45']))))
#
#         if any([p[symbol] != 0. for symbol in ('C50', 'C52', 'phi52', 'C54', 'phi54', 'C56', 'phi56')]):
#             array += (1 / 6 * alpha2 ** 3 *
#                       (p['C50'] +
#                        p['C52'] * xp.cos(2 * (phi - p['phi52'])) +
#                        p['C54'] * xp.cos(4 * (phi - p['phi54'])) +
#                        p['C56'] * xp.cos(6 * (phi - p['phi56']))))
#
#         array = np.float32(2 * xp.pi / self.wavelength) * array
#         return array
#
#     def evaluate_aberrations(self, alpha: Union[float, np.ndarray], phi: Union[float, np.ndarray]) -> \
#             Union[float, np.ndarray]:
#
#         return complex_exponential(-self.evaluate_chi(alpha, phi))
#
#     def evaluate(self, alpha: Union[float, np.ndarray], phi: Union[float, np.ndarray]) -> Union[float, np.ndarray]:
#         array = self.evaluate_aberrations(alpha, phi)
#
#         if self.semiangle_cutoff < np.inf:
#             array *= self.evaluate_aperture(alpha)
#
#         if self.focal_spread > 0.:
#             array *= self.evaluate_temporal_envelope(alpha)
#
#         if self.angular_spread > 0.:
#             array *= self.evaluate_spatial_envelope(alpha, phi)
#
#         if self.gaussian_spread > 0.:
#             array *= self.evaluate_gaussian_envelope(alpha)
#
#         xp = get_array_module(array)
#
#         if self.normalize == 'intensity':
#             array /= xp.sqrt(abs2(array).sum((-2, -1), keepdims=True))
#
#         elif self.normalize == 'amplitude':
#             array /= xp.abs(array).sum((-2, -1), keepdims=True)
#
#         elif not self.normalize == 'values':
#             raise RuntimeError()
#
#         return array
#
#     def evaluate_on_grid(self,
#                          gpts: Union[int, Tuple[int, int]] = None,
#                          extent: Union[float, Tuple[float, float]] = None,
#                          sampling: Union[float, Tuple[float, float]] = None,
#                          device: str = 'cpu') -> np.ndarray:
#
#         xp = get_array_module(device)
#         grid = Grid(gpts=gpts, extent=extent, sampling=sampling)
#         alpha, phi = polar_spatial_frequencies(grid.gpts, grid.sampling, xp=xp)
#
#         if self.ensemble_shape:
#             array = xp.zeros(self.ensemble_shape + grid.gpts, dtype=xp.complex64)
#             for i, (weight, ctf) in enumerate(self._generate_ctf_distribution()):
#                 array[np.unravel_index(i, self.ensemble_shape)] = weight * ctf.evaluate(alpha * self.wavelength, phi)
#         else:
#             array = self.evaluate(alpha * self.wavelength, phi)
#
#         return array
#
#     @property
#     def _distribution_parameters(self) -> Dict:
#         parameter_series = {}
#         for parameter_name, parameter in self.parameters.items():
#             if hasattr(parameter, 'divide'):
#                 parameter_series[parameter_name] = parameter
#         return parameter_series
#
#     def _generate_ctf_distribution(self):
#         values = tuple(distribution.values for distribution in self._distribution_parameters.values())
#         weights = tuple(distribution.weights for distribution in self._distribution_parameters.values())
#         xp = get_array_module(weights[0])
#
#         keys = self._distribution_parameters.keys()
#         for value, weight in zip(itertools.product(*values), itertools.product(*weights)):
#             d = self._copy_as_dict()
#             d['parameters'].update(dict(zip(keys, value)))
#
#             weight = weight if len(weight) > 1 else weight[0]
#             yield xp.prod(weight), self.__class__(**d)
#
#     @property
#     def ensemble_axes_metadata(self):
#         axes_metadata = []
#         for parameter_name, parameter in self._distribution_parameters.items():
#             axes_metadata += [ParameterSeriesAxis(label=parameter_name,
#                                                   values=tuple(parameter.values),
#                                                   units='Å',
#                                                   _ensemble_mean=parameter.ensemble_mean)]
#         return axes_metadata
#
#     @property
#     def default_ensemble_chunks(self):
#         return ('auto',) * len(self.ensemble_shape)
#
#     @property
#     def ensemble_shape(self):
#         return tuple(map(sum, tuple(block.shape for block in self._distribution_parameters.values())))
#
#     def ensemble_partial(self):
#         def ctf(*args, keys, **kwargs):
#
#             assert len(args) == len(keys)
#
#             for key, arg in zip(keys, args):
#                 kwargs['parameters'][key] = arg.item()
#
#             arr = np.zeros((1,) * len(keys), dtype=object)
#             arr[0] = CTF(**kwargs)
#             return arr
#
#         kwargs = self._copy_as_dict()
#         parameter_names = ()
#         for parameter_name in self._distribution_parameters.keys():
#             del kwargs['parameters'][parameter_name]
#             parameter_names += (parameter_name,)
#
#         return partial(ctf, keys=parameter_names, **kwargs)
#
#     def ensemble_blocks(self, max_batch: int = None, chunks=None):
#         if chunks is None:
#             chunks = self.default_ensemble_chunks
#
#         chunks = validate_chunks(self.ensemble_shape, chunks, limit=max_batch)
#
#         blocks = ()
#         for parameter, n in zip(self._distribution_parameters.values(), chunks):
#             blocks += (parameter.divide(n, lazy=True),)
#
#         return blocks
#
#     def profiles(self, max_semiangle: float = None, phi: float = 0., units='mrad'):
#         if max_semiangle is None:
#             if self._semiangle_cutoff == np.inf:
#                 max_semiangle = 50
#             else:
#                 max_semiangle = self._semiangle_cutoff * 1.6
#
#         sampling = max_semiangle / 1000. / 1000.
#         alpha = np.arange(0, max_semiangle / 1000., sampling)
#
#         aberrations = self.evaluate_aberrations(alpha, phi)
#         aperture = self.evaluate_aperture(alpha)
#         temporal_envelope = self.evaluate_temporal_envelope(alpha)
#         spatial_envelope = self.evaluate_spatial_envelope(alpha, phi)
#         gaussian_envelope = self.evaluate_gaussian_envelope(alpha)
#         envelope = aperture * temporal_envelope * spatial_envelope * gaussian_envelope
#
#         sampling = alpha[1] / energy2wavelength(self.energy)
#
#         profiles = {}
#         profiles['ctf'] = RadialFourierSpaceLineProfiles(-aberrations.imag * envelope,
#                                                          sampling=sampling,
#                                                          energy=self.energy)
#         profiles['aperture'] = RadialFourierSpaceLineProfiles(aperture, sampling=sampling, energy=self.energy)
#         profiles['envelope'] = RadialFourierSpaceLineProfiles(envelope, sampling=sampling, energy=self.energy)
#         profiles['temporal_envelope'] = RadialFourierSpaceLineProfiles(temporal_envelope, sampling=sampling,
#                                                                        energy=self.energy)
#         profiles['spatial_envelope'] = RadialFourierSpaceLineProfiles(spatial_envelope, sampling=sampling,
#                                                                       energy=self.energy)
#         profiles['gaussian_envelope'] = RadialFourierSpaceLineProfiles(gaussian_envelope, sampling=sampling,
#                                                                        energy=self.energy)
#         return profiles
#
#     def apply(self, waves: 'Waves', fourier_space_out: bool = False):
#         kernel = self.evaluate_on_grid(extent=waves.extent,
#                                        gpts=waves.gpts,
#                                        sampling=waves.sampling,
#                                        device=waves.device)
#
#         waves = waves.ensure_fourier_space()
#         array = waves.array[(None,) * self.ensemble_dims] * kernel
#
#         if not fourier_space_out:
#             array = fft2(array, overwrite_x=False)
#
#         d = waves._copy_as_dict(copy_array=False)
#         d['fourier_space'] = fourier_space_out
#         d['array'] = array
#         d['extra_axes_metadata'] = self.ensemble_axes_metadata + d['extra_axes_metadata']
#         return waves.__class__(**d)
#
#     def show(self,
#              max_semiangle: float = None,
#              phi: float = 0,
#              ax: Axes = None,
#              angular_units: bool = True,
#              legend: bool = True, **kwargs):
#         """
#         Show the contrast transfer function.
#
#         Parameters
#         ----------
#         max_semiangle: float
#             Maximum semiangle to display in the plot.
#         ax: matplotlib Axes, optional
#             If given, the plot will be added to this matplotlib axes.
#         phi: float, optional
#             The contrast transfer function will be plotted along this angle. Default is 0.
#         n: int, optional
#             Number of evaluation points to use in the plot. Default is 1000.
#         title: str, optional
#             The title of the plot. Default is 'None'.
#         kwargs:
#             Additional keyword arguments for the line plots.
#         """
#         import matplotlib.pyplot as plt
#
#         if ax is None:
#             ax = plt.subplot()
#
#         for key, profile in self.profiles(max_semiangle, phi).items():
#             if not np.all(profile.array == 1.):
#                 ax, lines = profile.show(ax=ax, label=key, angular_units=angular_units, **kwargs)
#
#         if legend:
#             ax.legend()
#
#         return ax
#
#     def _copy_as_dict(self):
#         d = {'semiangle_cutoff': self.semiangle_cutoff,
#              'focal_spread': self.focal_spread,
#              'angular_spread': self.angular_spread,
#              'gaussian_spread': self.gaussian_spread,
#              'weight': self.weight,
#              'energy': self.energy,
#              'normalize': self.normalize,
#              'parameters': copy.copy(self._parameters)
#              }
#         return d
#
#     def copy(self):
#         new_dict = self._copy_as_dict()
#         return self.__class__(**new_dict)


def scherzer_defocus(Cs, energy):
    """
    Calculate the Scherzer defocus.

    Parameters
    ----------
    Cs: float
        Spherical aberration [Å].
    energy: float
        Electron energy [eV].

    Returns
    -------
    float
        The Scherzer defocus.
    """

    return np.sign(Cs) * np.sqrt(3 / 2 * np.abs(Cs) * energy2wavelength(energy))


def point_resolution(Cs: float, energy: float):
    """
    Calculate the point resolution.

    Parameters
    ----------
    Cs: float
        Spherical aberration [Å].
    energy: float
        Electron energy [eV].

    Returns
    -------
    float
        The point resolution.
    """

    return (energy2wavelength(energy) ** 3 * np.abs(Cs) / 6) ** (1 / 4)


def polar2cartesian(polar):
    """
    Convert between polar and Cartesian aberration coefficients.

    Parameters
    ----------
    polar: dict
        Mapping from polar aberration symbols to their corresponding values.

    Returns
    -------
    dict
        Mapping from cartesian aberration symbols to their corresponding values.
    """

    polar = defaultdict(lambda: 0, polar)

    cartesian = dict()
    cartesian['C10'] = polar['C10']
    cartesian['C12a'] = - polar['C12'] * np.cos(2 * polar['phi12'])
    cartesian['C12b'] = polar['C12'] * np.sin(2 * polar['phi12'])
    cartesian['C21a'] = polar['C21'] * np.sin(polar['phi21'])
    cartesian['C21b'] = polar['C21'] * np.cos(polar['phi21'])
    cartesian['C23a'] = - polar['C23'] * np.sin(3 * polar['phi23'])
    cartesian['C23b'] = polar['C23'] * np.cos(3 * polar['phi23'])
    cartesian['C30'] = polar['C30']
    cartesian['C32a'] = - polar['C32'] * np.cos(2 * polar['phi32'])
    cartesian['C32b'] = polar['C32'] * np.cos(np.pi / 2 - 2 * polar['phi32'])
    cartesian['C34a'] = polar['C34'] * np.cos(-4 * polar['phi34'])
    K = np.sqrt(3 + np.sqrt(8.))
    cartesian['C34b'] = 1 / 4. * (1 + K ** 2) ** 2 / (K ** 3 - K) * polar['C34'] * np.cos(
        4 * np.arctan(1 / K) - 4 * polar['phi34'])

    return cartesian


def cartesian2polar(cartesian):
    """
    Convert between Cartesian and polar aberration coefficients.

    Parameters
    ----------
    cartesian: dict
        Mapping from Cartesian aberration symbols to their corresponding values.

    Returns
    -------
    dict
        Mapping from polar aberration symbols to their corresponding values.
    """

    cartesian = defaultdict(lambda: 0, cartesian)

    polar = dict()
    polar['C10'] = cartesian['C10']
    polar['C12'] = - np.sqrt(cartesian['C12a'] ** 2 + cartesian['C12b'] ** 2)
    polar['phi12'] = - np.arctan2(cartesian['C12b'], cartesian['C12a']) / 2.
    polar['C21'] = np.sqrt(cartesian['C21a'] ** 2 + cartesian['C21b'] ** 2)
    polar['phi21'] = np.arctan2(cartesian['C21a'], cartesian['C21b'])
    polar['C23'] = np.sqrt(cartesian['C23a'] ** 2 + cartesian['C23b'] ** 2)
    polar['phi23'] = -np.arctan2(cartesian['C23a'], cartesian['C23b']) / 3.
    polar['C30'] = cartesian['C30']
    polar['C32'] = -np.sqrt(cartesian['C32a'] ** 2 + cartesian['C32b'] ** 2)
    polar['phi32'] = -np.arctan2(cartesian['C32b'], cartesian['C32a']) / 2.
    polar['C34'] = np.sqrt(cartesian['C34a'] ** 2 + cartesian['C34b'] ** 2)
    polar['phi34'] = np.arctan2(cartesian['C34b'], cartesian['C34a']) / 4

    return polar<|MERGE_RESOLUTION|>--- conflicted
+++ resolved
@@ -2,26 +2,24 @@
 import copy
 import itertools
 from collections import defaultdict
-from functools import partial
 from typing import Mapping, Union, TYPE_CHECKING, Dict, Tuple
 
+import dask.array as da
 import matplotlib.pyplot as plt
 import numpy as np
 from matplotlib.axes import Axes
 
 from abtem.core.axes import ParameterSeriesAxis
 from abtem.core.backend import get_array_module
-from abtem.core.blockwise import Ensemble
 from abtem.core.complex import complex_exponential, abs2
-from abtem.core.dask import validate_chunks
-from abtem.core.distributions import ParameterSeries, Distribution
+from abtem.core.dask import validate_lazy
+from abtem.core.distributions import Distribution
 from abtem.core.energy import Accelerator, HasAcceleratorMixin, energy2wavelength
-from abtem.core.fft import ifft2, fft2
 from abtem.core.grid import Grid, polar_spatial_frequencies
 from abtem.measure.measure import LineProfiles
 
 if TYPE_CHECKING:
-    from abtem.waves.waves import Waves, WavesLikeMixin
+    from abtem.waves.waves import Waves
 
 #: Symbols for the polar representation of all optical aberrations up to the fifth order.
 polar_symbols = ('C10', 'C12', 'phi12',
@@ -66,253 +64,74 @@
         return ax, p
 
 
-class WaveTransferFunction(HasAcceleratorMixin, Ensemble):
-
-    def __init__(self, energy=None):
-        self._accelerator = Accelerator(energy=energy)
-
-    def __mul__(self, other):
-        return CompoundWaveTransferFunction([self, other])
-
-    def _get_polar_spatial_frequencies(self, gpts, extent, device):
-        xp = get_array_module(device)
-        grid = Grid(gpts=gpts, extent=extent)
-        alpha, phi = polar_spatial_frequencies(grid.gpts, grid.sampling, xp=xp)
-        alpha *= self.wavelength
-        return alpha, phi
-
-    def evaluate(self, alpha, phi):
-        raise NotImplementedError
-
-    def evaluate_for_waves(self, waves: 'WavesLikeMixin'):
-        self.accelerator.match(waves)
-        alpha, phi = self._get_polar_spatial_frequencies(gpts=waves.gpts, extent=waves.extent, device=waves.device)
-        return self.evaluate(alpha, phi)
-
-    def apply(self, waves: 'Waves', out_space: 'str' = 'in_space'):
-
-        if out_space == 'in_space':
-            fourier_space_out = waves.fourier_space
-        elif out_space in ('fourier_space', 'real_space'):
-            fourier_space_out = out_space == 'fourier_space'
-        else:
-            raise ValueError
-
-        xp = get_array_module(waves.device)
-
-        self.energy = waves.energy
-
-        kernel = self.evaluate_for_waves(waves)
-        waves = waves.ensure_fourier_space()
-
-        waves_dims = tuple(range(len(kernel.shape) - 2))
-        kernel_dims = tuple(range(len(kernel.shape) - 2, len(waves.array.shape) - 2 + len(kernel.shape) - 2))
-
-        array = xp.expand_dims(waves.array, axis=waves_dims) * xp.expand_dims(kernel, axis=kernel_dims)
-
-        if not fourier_space_out:
-            array = ifft2(array, overwrite_x=False)
-
-        d = waves._copy_as_dict(copy_array=False)
-        d['fourier_space'] = fourier_space_out
-        d['array'] = array
-        d['ensemble_axes_metadata'] = self.ensemble_axes_metadata + d['ensemble_axes_metadata']
-        return waves.__class__(**d)
-
-    @property
-    def ensemble_parameters(self):
-        raise NotImplementedError
-
-    @property
-    def ensemble_axes_metadata(self):
-        axes_metadata = []
-        for parameter_name, parameter in self.ensemble_parameters.items():
-            axes_metadata += [ParameterSeriesAxis(label=parameter_name,
-                                                  values=tuple(parameter.values),
-                                                  units='Å',
-                                                  _ensemble_mean=parameter.ensemble_mean)]
-        return axes_metadata
-
-    @property
-    def default_ensemble_chunks(self):
-        return ('auto',) * len(self.ensemble_shape)
-
-    @property
-    def ensemble_shape(self):
-        return tuple(map(sum, tuple(parameter.shape for parameter in self.ensemble_parameters.values())))
-
-    def ensemble_blocks(self, chunks=None):
-        if chunks is None:
-            chunks = self.default_ensemble_chunks
-
-        chunks = validate_chunks(self.ensemble_shape, chunks, limit=None)
-
-        blocks = ()
-        for parameter, n in zip(self.ensemble_parameters.values(), chunks):
-            blocks += (parameter.divide(n, lazy=True),)
-
-        return blocks
-
-    def _copy_as_dict(self):
-        raise NotImplementedError
-
-
-class CompoundWaveTransferFunction(WaveTransferFunction):
-
-    def __init__(self, wave_transfer_functions):
-
-        accelerator = wave_transfer_functions[0].accelerator
-        ensemble_axes_metadata = wave_transfer_functions[0].ensemble_axes_metadata
-        for wave_transfer_function in wave_transfer_functions[1:]:
-            wave_transfer_function._accelerator = accelerator
-            ensemble_axes_metadata += wave_transfer_function.ensemble_axes_metadata
-
-        self._wave_transfer_functions = wave_transfer_functions
-
-        super().__init__()
-
-        self._accelerator = accelerator
-
-    @property
-    def ensemble_parameters(self):
-        ensemble_parameters = {}
-        for wave_transfer_function in self._wave_transfer_functions:
-            ensemble_parameters.update(wave_transfer_function.ensemble_parameters)
-        return ensemble_parameters
-
-    def evaluate(self, alpha, phi):
-        array = self._wave_transfer_functions[0].evaluate(alpha, phi)
-        for wave_transfer_function in self._wave_transfer_functions[1:]:
-            new_array = wave_transfer_function.evaluate(alpha, phi)
-
-            new_dims = len(new_array.shape) - 2
-            old_dims = len(array.shape) - 2
-
-            new_array = np.expand_dims(new_array, axis=tuple(range(old_dims)))
-            array = new_array * np.expand_dims(array, axis=tuple(range(old_dims, old_dims + new_dims)))
-
-        return array
-
-    def ensemble_partial(self):
-        def ctf(*args, partials):
-            wave_transfer_functions = []
-            for p in partials:
-                wave_transfer_functions += [p[0](*[args[i] for i in p[1]]).item()]
-
-            arr = np.zeros((1,) * len(args), dtype=object)
-            arr.itemset(CompoundWaveTransferFunction(wave_transfer_functions))
-            return arr
-
-        partials = ()
-        i = 0
-        for wave_transfer_function in self._wave_transfer_functions:
-            indices = tuple(range(i, i + len(wave_transfer_function.ensemble_shape)))
-            partials += ((wave_transfer_function.ensemble_partial(), indices),)
-            i += len(indices)
-
-        return partial(ctf, partials=partials)
-
-
-class Aperture(WaveTransferFunction):
+class CTF(HasAcceleratorMixin):
+    """
+    Contrast transfer function object
+
+    The Contrast Transfer Function (CTF) describes the aberrations of the objective lens in HRTEM and specifies how the
+    condenser system shapes the probe in STEM.
+
+    abTEM implements phase aberrations up to 5th order using polar coefficients. See Eq. 2.22 in the reference [1]_.
+    Cartesian coefficients can be converted to polar using the utility function abtem.transfer.cartesian2polar.
+
+    Partial coherence is included as an envelope in the quasi-coherent approximation. See Chapter 3.2 in reference [1]_.
+
+    For a more detailed discussion with examples, see our `walkthrough
+    <https://abtem.readthedocs.io/en/latest/walkthrough/05_contrast_transfer_function.html>`_.
+
+    Parameters
+    ----------
+    semiangle_cutoff: float
+        The semiangle cutoff describes the sharp Fourier space cutoff due to the objective aperture [mrad].
+    rolloff: float
+        Tapers the cutoff edge over the given angular range [mrad].
+    focal_spread: float
+        The 1/e width of the focal spread due to chromatic aberration and lens current instability [Å].
+    angular_spread: float
+        The 1/e width of the angular deviations due to source size [Å].
+    gaussian_spread:
+        The 1/e width image deflections due to vibrations and thermal magnetic noise [Å].
+    energy: float
+        The electron energy of the wave functions this contrast transfer function will be applied to [eV].
+    parameters: dict
+        Mapping from aberration symbols to their corresponding values. All aberration magnitudes should be given in Å
+        and angles should be given in radians.
+    normalize : {'values', 'amplitude', 'intensity'}
+    weight : float
+    kwargs:
+        Provide the aberration coefficients as keyword arguments.
+
+    References
+    ----------
+    .. [1] Kirkland, E. J. (2010). Advanced Computing in Electron Microscopy (2nd ed.). Springer.
+
+    """
 
     def __init__(self,
-                 semiangle_cutoff: Union[float, Distribution],
+                 semiangle_cutoff: float = 30.,
+                 rolloff: float = 0.,
+                 focal_spread: float = 0.,
+                 angular_spread: float = 0.,
+                 gaussian_spread: float = 0.,
                  energy: float = None,
-                 taper: float = 0.):
-
-        self._semiangle_cutoff = semiangle_cutoff
-        self._taper = taper
-        self._accelerator = Accelerator(energy=energy)
-        super().__init__(energy=energy)
-
-    @property
-    def ensemble_parameters(self):
-        ensemble_parameters = {}
-        if hasattr(self.semiangle_cutoff, 'values'):
-            ensemble_parameters['semiangle_cutoff'] = self.semiangle_cutoff
-        return ensemble_parameters
-
-    def ensemble_partial(self):
-        def ctf(*args, keys, **kwargs):
-            assert len(args) == len(keys)
-            kwargs.update({key: arg.item() for key, arg in zip(keys, args)})
-            arr = np.zeros((1,) * len(args), dtype=object)
-            arr.itemset(Aperture(**kwargs))
-            return arr
-
-        kwargs = self._copy_as_dict()
-        return partial(ctf, keys=tuple(self.ensemble_parameters.keys()), **kwargs)
-
-    @property
-    def nyquist_sampling(self) -> float:
-        return 1 / (4 * self.semiangle_cutoff / self.wavelength * 1e-3)
-
-    @property
-    def semiangle_cutoff(self):
-        return self._semiangle_cutoff
-
-    @property
-    def taper(self):
-        return self._taper
-
-    def evaluate(self, alpha: Union[float, np.ndarray], phi) -> Union[float, np.ndarray]:
-        xp = get_array_module(alpha)
-
-        parameters = {'semiangle_cutoff': self.semiangle_cutoff}
-
-        num_new_axes = 0
-        for key, parameter in self.ensemble_parameters.items():
-            num_new_axes += len(parameter.values.shape)
-
-        for i, (key, parameter) in enumerate(self.ensemble_parameters.items()):
-            axis = list(range(num_new_axes))
-            del axis[i]
-            axis = tuple(axis) + tuple(range(num_new_axes, num_new_axes + len(alpha.shape)))
-            parameters[key] = xp.expand_dims(parameter.values, axis=axis)
-
-        axis = tuple(range(0, num_new_axes))
-        alpha = xp.array(alpha)
-        alpha = xp.expand_dims(alpha, axis=axis)
-
-        parameters['semiangle_cutoff'] = parameters['semiangle_cutoff'] / 1000
-
-        if self.semiangle_cutoff == xp.inf:
-            return xp.ones_like(alpha)
-
-        if self.taper > 0.:
-            rolloff = self.taper / 1000.
-            array = .5 * (1 + xp.cos(np.pi * (alpha - parameters['semiangle_cutoff'] + rolloff) / rolloff))
-            array[alpha > parameters['semiangle_cutoff']] = 0.
-            array = xp.where(alpha > parameters['semiangle_cutoff'] - rolloff, array,
-                             xp.ones_like(alpha, dtype=xp.float32))
-        else:
-
-            array = xp.array(alpha <= parameters['semiangle_cutoff']).astype(xp.float32)
-        return array
-
-    def _copy_as_dict(self):
-        d = {'energy': self.energy,
-             'semiangle_cutoff': copy.copy(self.semiangle_cutoff),
-             'taper': copy.copy(self.taper),
-             }
-        return d
-
-    def copy(self):
-        return self.__class__(**self._copy_as_dict())
-
-
-class Aberrations(WaveTransferFunction):
-
-    def __init__(self,
-                 energy: float = None,
-                 parameters: Union[Mapping[str, float], Mapping[str, ParameterSeries]] = None,
+                 parameters: Mapping[str, float] = None,
+                 normalize: str = 'values',
+                 weight: float = 1.,
                  **kwargs):
 
         for key in kwargs.keys():
             if (key not in polar_symbols) and (key not in polar_aliases.keys()):
                 raise ValueError('{} not a recognized parameter'.format(key))
 
+        self._accelerator = Accelerator(energy=energy)
+        self._semiangle_cutoff = semiangle_cutoff
+        self._rolloff = rolloff
+        self._focal_spread = focal_spread
+        self._angular_spread = angular_spread
+        self._gaussian_spread = gaussian_spread
         self._parameters = dict(zip(polar_symbols, [0.] * len(polar_symbols)))
+        self._normalize = normalize
+        self._weight = weight
 
         if parameters is None:
             parameters = {}
@@ -337,10 +156,20 @@
             if key != 'defocus':
                 setattr(self.__class__, key, parametrization_property(value))
 
-        super().__init__(energy=energy)
-
-    @property
-    def parameters(self) -> Dict[str, Union[float, ParameterSeries]]:
+    @property
+    def normalize(self):
+        return self._normalize
+
+    @property
+    def weight(self):
+        return self._weight
+
+    @property
+    def nyquist_sampling(self) -> float:
+        return 1 / (4 * self.semiangle_cutoff / self.wavelength * 1e-3)
+
+    @property
+    def parameters(self) -> Dict[str, float]:
         """The parameters."""
         return self._parameters
 
@@ -353,60 +182,50 @@
     def defocus(self, value: float):
         self.C10 = -value
 
-    def evaluate(self, alpha: Union[float, np.ndarray], phi: Union[float, np.ndarray]) -> Union[float, np.ndarray]:
-        xp = get_array_module(alpha)
-
-        p = {key: value for key, value in self.parameters.items()}
-
-        num_new_axes = 0
-        for key, parameter in self.ensemble_parameters.items():
-            num_new_axes += len(parameter.values.shape)
-
-        for i, (key, parameter) in enumerate(self.ensemble_parameters.items()):
-            axis = list(range(num_new_axes))
-            del axis[i]
-            axis = tuple(axis) + tuple(range(num_new_axes, num_new_axes + len(alpha.shape)))
-            p[key] = xp.expand_dims(parameter.values, axis=axis)
-
-        axis = tuple(range(0, num_new_axes))
-        alpha = xp.array(alpha)
-        alpha = xp.expand_dims(alpha, axis=axis)
-        phi = xp.expand_dims(phi, axis=axis)
-        alpha2 = alpha ** 2
-
-        array = xp.zeros(alpha.shape, dtype=np.float32)
-
-        if any(np.any(p[symbol] != 0.) for symbol in ('C10', 'C12', 'phi12')):
-            array = array + (1 / 2 * alpha2 *
-                             (p['C10'] +
-                              p['C12'] * xp.cos(2 * (phi - p['phi12']))))
-
-        if any(np.any(p[symbol] != 0.) for symbol in ('C21', 'phi21', 'C23', 'phi23')):
-            array = array + (1 / 3 * alpha2 * alpha *
-                             (p['C21'] * xp.cos(phi - p['phi21']) +
-                              p['C23'] * xp.cos(3 * (phi - p['phi23']))))
-
-        if any(np.any(p[symbol] != 0.) for symbol in ('C30', 'C32', 'phi32', 'C34', 'phi34')):
-            array = array + (1 / 4 * alpha2 ** 2 *
-                             (p['C30'] +
-                              p['C32'] * xp.cos(2 * (phi - p['phi32'])) +
-                              p['C34'] * xp.cos(4 * (phi - p['phi34']))))
-
-        if any(np.any(p[symbol] != 0.) for symbol in ('C41', 'phi41', 'C43', 'phi43', 'C45', 'phi41')):
-            array = array + (1 / 5 * alpha2 ** 2 * alpha *
-                             (p['C41'] * xp.cos((phi - p['phi41'])) +
-                              p['C43'] * xp.cos(3 * (phi - p['phi43'])) +
-                              p['C45'] * xp.cos(5 * (phi - p['phi45']))))
-
-        if any(np.any(p[symbol] != 0.) for symbol in ('C50', 'C52', 'phi52', 'C54', 'phi54', 'C56', 'phi56')):
-            array = array + (1 / 6 * alpha2 ** 3 *
-                             (p['C50'] +
-                              p['C52'] * xp.cos(2 * (phi - p['phi52'])) +
-                              p['C54'] * xp.cos(4 * (phi - p['phi54'])) +
-                              p['C56'] * xp.cos(6 * (phi - p['phi56']))))
-
-        array = np.float32(2 * xp.pi / self.wavelength) * array
-        return complex_exponential(-array)
+    @property
+    def semiangle_cutoff(self) -> float:
+        """The semi-angle cutoff [mrad]."""
+        return self._semiangle_cutoff
+
+    @semiangle_cutoff.setter
+    def semiangle_cutoff(self, value: float):
+        self._semiangle_cutoff = value
+
+    @property
+    def rolloff(self) -> float:
+        """The fraction of soft tapering of the cutoff."""
+        return self._rolloff
+
+    @rolloff.setter
+    def rolloff(self, value: float):
+        self._rolloff = value
+
+    @property
+    def focal_spread(self) -> float:
+        """The focal spread [Å]."""
+        return self._focal_spread
+
+    @focal_spread.setter
+    def focal_spread(self, value: float):
+        """The angular spread [mrad]."""
+        self._focal_spread = value
+
+    @property
+    def angular_spread(self) -> float:
+        return self._angular_spread
+
+    @angular_spread.setter
+    def angular_spread(self, value: float):
+        self._angular_spread = value
+
+    @property
+    def gaussian_spread(self) -> float:
+        """The Gaussian spread [Å]."""
+        return self._gaussian_spread
+
+    @gaussian_spread.setter
+    def gaussian_spread(self, value: float):
+        self._gaussian_spread = value
 
     def set_parameters(self, parameters: Dict[str, float]):
         """
@@ -433,94 +252,341 @@
 
         return parameters
 
-    def ensemble_partial(self):
-        def ctf(*args, keys, **kwargs):
-            assert len(args) == len(keys)
-            kwargs.update({key: arg.item() for key, arg in zip(keys, args)})
-            arr = np.zeros((1,) * len(args), dtype=object)
-            arr.itemset(Aberrations(**kwargs))
-            return arr
+    def evaluate_aperture(self, alpha: Union[float, np.ndarray]) -> Union[float, np.ndarray]:
+        xp = get_array_module(alpha)
+        semiangle_cutoff = self.semiangle_cutoff / 1000
+
+        if self.semiangle_cutoff == xp.inf:
+            return xp.ones_like(alpha)
+
+        if self.rolloff > 0.:
+            rolloff = self.rolloff / 1000.
+            array = .5 * (1 + xp.cos(np.pi * (alpha - semiangle_cutoff + rolloff) / rolloff))
+            array[alpha > semiangle_cutoff] = 0.
+            array = xp.where(alpha > semiangle_cutoff - rolloff, array, xp.ones_like(alpha, dtype=xp.float32))
+        else:
+            array = xp.array(alpha <= semiangle_cutoff).astype(xp.float32)
+
+        return array
+
+    def evaluate_temporal_envelope(self, alpha: Union[float, np.ndarray]) -> Union[float, np.ndarray]:
+        xp = get_array_module(alpha)
+        return xp.exp(- (.5 * xp.pi / self.wavelength * self.focal_spread * alpha ** 2) ** 2).astype(xp.float32)
+
+    def evaluate_gaussian_envelope(self, alpha: Union[float, np.ndarray]) -> Union[float, np.ndarray]:
+        xp = get_array_module(alpha)
+        return xp.exp(- .5 * self.gaussian_spread ** 2 * alpha ** 2 / self.wavelength ** 2)
+
+    def evaluate_spatial_envelope(self, alpha: Union[float, np.ndarray], phi: Union[float, np.ndarray]) -> \
+            Union[float, np.ndarray]:
+        xp = get_array_module(alpha)
+        p = self.parameters
+        dchi_dk = 2 * xp.pi / self.wavelength * (
+                (p['C12'] * xp.cos(2. * (phi - p['phi12'])) + p['C10']) * alpha +
+                (p['C23'] * xp.cos(3. * (phi - p['phi23'])) +
+                 p['C21'] * xp.cos(1. * (phi - p['phi21']))) * alpha ** 2 +
+                (p['C34'] * xp.cos(4. * (phi - p['phi34'])) +
+                 p['C32'] * xp.cos(2. * (phi - p['phi32'])) + p['C30']) * alpha ** 3 +
+                (p['C45'] * xp.cos(5. * (phi - p['phi45'])) +
+                 p['C43'] * xp.cos(3. * (phi - p['phi43'])) +
+                 p['C41'] * xp.cos(1. * (phi - p['phi41']))) * alpha ** 4 +
+                (p['C56'] * xp.cos(6. * (phi - p['phi56'])) +
+                 p['C54'] * xp.cos(4. * (phi - p['phi54'])) +
+                 p['C52'] * xp.cos(2. * (phi - p['phi52'])) + p['C50']) * alpha ** 5)
+
+        dchi_dphi = -2 * xp.pi / self.wavelength * (
+                1 / 2. * (2. * p['C12'] * xp.sin(2. * (phi - p['phi12']))) * alpha +
+                1 / 3. * (3. * p['C23'] * xp.sin(3. * (phi - p['phi23'])) +
+                          1. * p['C21'] * xp.sin(1. * (phi - p['phi21']))) * alpha ** 2 +
+                1 / 4. * (4. * p['C34'] * xp.sin(4. * (phi - p['phi34'])) +
+                          2. * p['C32'] * xp.sin(2. * (phi - p['phi32']))) * alpha ** 3 +
+                1 / 5. * (5. * p['C45'] * xp.sin(5. * (phi - p['phi45'])) +
+                          3. * p['C43'] * xp.sin(3. * (phi - p['phi43'])) +
+                          1. * p['C41'] * xp.sin(1. * (phi - p['phi41']))) * alpha ** 4 +
+                1 / 6. * (6. * p['C56'] * xp.sin(6. * (phi - p['phi56'])) +
+                          4. * p['C54'] * xp.sin(4. * (phi - p['phi54'])) +
+                          2. * p['C52'] * xp.sin(2. * (phi - p['phi52']))) * alpha ** 5)
+
+        return xp.exp(-xp.sign(self.angular_spread) * (self.angular_spread / 2 / 1000) ** 2 *
+                      (dchi_dk ** 2 + dchi_dphi ** 2))
+
+    def evaluate_chi(self, alpha: Union[float, np.ndarray], phi: Union[float, np.ndarray]) -> Union[float, np.ndarray]:
+        xp = get_array_module(alpha)
+
+        p = self.parameters
+
+        alpha2 = alpha ** 2
+        alpha = xp.array(alpha)
+
+        array = xp.zeros(alpha.shape, dtype=np.float32)
+        if any([p[symbol] != 0. for symbol in ('C10', 'C12', 'phi12')]):
+            array += (1 / 2 * alpha2 *
+                      (p['C10'] +
+                       p['C12'] * xp.cos(2 * (phi - p['phi12']))))
+
+        if any([p[symbol] != 0. for symbol in ('C21', 'phi21', 'C23', 'phi23')]):
+            array += (1 / 3 * alpha2 * alpha *
+                      (p['C21'] * xp.cos(phi - p['phi21']) +
+                       p['C23'] * xp.cos(3 * (phi - p['phi23']))))
+
+        if any([p[symbol] != 0. for symbol in ('C30', 'C32', 'phi32', 'C34', 'phi34')]):
+            array += (1 / 4 * alpha2 ** 2 *
+                      (p['C30'] +
+                       p['C32'] * xp.cos(2 * (phi - p['phi32'])) +
+                       p['C34'] * xp.cos(4 * (phi - p['phi34']))))
+
+        if any([p[symbol] != 0. for symbol in ('C41', 'phi41', 'C43', 'phi43', 'C45', 'phi41')]):
+            array += (1 / 5 * alpha2 ** 2 * alpha *
+                      (p['C41'] * xp.cos((phi - p['phi41'])) +
+                       p['C43'] * xp.cos(3 * (phi - p['phi43'])) +
+                       p['C45'] * xp.cos(5 * (phi - p['phi45']))))
+
+        if any([p[symbol] != 0. for symbol in ('C50', 'C52', 'phi52', 'C54', 'phi54', 'C56', 'phi56')]):
+            array += (1 / 6 * alpha2 ** 3 *
+                      (p['C50'] +
+                       p['C52'] * xp.cos(2 * (phi - p['phi52'])) +
+                       p['C54'] * xp.cos(4 * (phi - p['phi54'])) +
+                       p['C56'] * xp.cos(6 * (phi - p['phi56']))))
+
+        array = np.float32(2 * xp.pi / self.wavelength) * array
+        return array
+
+    def evaluate_aberrations(self, alpha: Union[float, np.ndarray], phi: Union[float, np.ndarray]) -> \
+            Union[float, np.ndarray]:
+
+        return complex_exponential(-self.evaluate_chi(alpha, phi))
+
+    def evaluate(self, alpha: Union[float, np.ndarray], phi: Union[float, np.ndarray]) -> Union[float, np.ndarray]:
+        array = self.evaluate_aberrations(alpha, phi)
+
+        if self.semiangle_cutoff < np.inf:
+            array *= self.evaluate_aperture(alpha)
+
+        if self.focal_spread > 0.:
+            array *= self.evaluate_temporal_envelope(alpha)
+
+        if self.angular_spread > 0.:
+            array *= self.evaluate_spatial_envelope(alpha, phi)
+
+        if self.gaussian_spread > 0.:
+            array *= self.evaluate_gaussian_envelope(alpha)
+
+        xp = get_array_module(array)
+
+        if self.normalize == 'intensity':
+            array /= xp.sqrt(abs2(array).sum((-2, -1), keepdims=True))
+        elif self.normalize == 'amplitude':
+            array /= xp.abs(array).sum((-2, -1), keepdims=True)
+        elif not self.normalize == 'values':
+            raise RuntimeError()
+
+        return array
+
+    def evaluate_on_grid(self,
+                         gpts: Union[int, Tuple[int, int]] = None,
+                         extent: Union[float, Tuple[float, float]] = None,
+                         sampling: Union[float, Tuple[float, float]] = None,
+                         device: str = 'cpu',
+                         lazy: bool = None) -> np.ndarray:
+
+        # lazy = validate_lazy(lazy)
+
+        # if self.is_distribution:
+        #     return self._evaluate_distribution(gpts, extent, sampling, device=device, lazy=lazy)
+
+        xp = get_array_module(device)
+        grid = Grid(gpts=gpts, extent=extent, sampling=sampling)
+        alpha, phi = polar_spatial_frequencies(grid.gpts, grid.sampling, xp=xp)
+        return self.evaluate(alpha * self.wavelength, phi)
+
+    def axes_metadata(self):
+        axes_metadata = []
+        for parameter, value in self._parameters.items():
+            if isinstance(value, Distribution):
+                axes_metadata += [ParameterSeriesAxis(label=parameter,
+                                                      values=tuple(value.values),
+                                                      units='Å',
+                                                      ensemble_mean=value.ensemble_mean)]
+        return axes_metadata
+
+    def evaluate_parameter_grid(self,
+                                parameter_grid,
+                                gpts: Union[int, Tuple[int, int]] = None,
+                                extent: Union[float, Tuple[float, float]] = None,
+                                sampling: Union[float, Tuple[float, float]] = None,
+                                device: str = 'cpu'):
+
 
         kwargs = self._copy_as_dict()
-        parameter_names = ()
-        for parameter_name in self.ensemble_parameters.keys():
-            del kwargs['parameters'][parameter_name]
-            parameter_names += (parameter_name,)
-
-        return partial(ctf, keys=parameter_names, **kwargs)
-
-    @property
-    def ensemble_parameters(self) -> Dict:
-        ensemble_parameters = {}
-        for parameter_name, parameter in self.parameters.items():
-            if hasattr(parameter, 'values'):
-                ensemble_parameters[parameter_name] = parameter
-        return ensemble_parameters
+
+        xp = get_array_module(device)
+        grid = Grid(gpts=gpts, extent=extent, sampling=sampling)
+        ctf_array = xp.zeros(parameter_grid.shape + grid.gpts, dtype=xp.complex64)
+        xp = get_array_module(device)
+        alpha, phi = polar_spatial_frequencies(grid.gpts, grid.sampling, xp=xp)
+        for i in np.ndindex(parameter_grid.shape):
+            kwargs.update(parameter_grid[i])
+            ctf = self.__class__(**kwargs)
+            ctf_array[i] = ctf.evaluate(alpha * ctf.wavelength, phi)
+        return ctf_array
+
+    def parameter_grid(self, lazy=True):
+        parameters = {}
+        weights = {}
+        shape = ()
+        chunks = ()
+        for parameter, value in self._parameters.items():
+            if isinstance(value, Distribution):
+                parameters[parameter] = value.values
+                weights[parameter] = value.weights
+                shape += (len(parameters[parameter]),)
+                chunks += (value.chunks,)
+
+        parameter_grid = np.zeros(shape, dtype=object)
+        for i, (value, weight) in enumerate(zip(itertools.product(*parameters.values()),
+                                                itertools.product(*weights.values()))):
+
+            parameter_grid[np.unravel_index(i, shape)] = dict(zip(parameters.keys(), value))
+            parameter_grid[np.unravel_index(i, shape)]['weight'] = np.prod(weight)
+
+        if lazy:
+            parameter_grid = da.from_array(parameter_grid, chunks=chunks, inline_array=True)
+
+        return parameter_grid
+
+    def _evaluate_distribution(self, gpts=None, extent=None, sampling=None, device='cpu', lazy=True):
+
+        ctfs, axes_metadata = self._ctf_grid()
+
+        def evaluate_ctf_blocks(ctf_block, gpts, sampling, wavelength, device):
+            xp = get_array_module(device)
+
+            alpha, phi = polar_spatial_frequencies(gpts, sampling, xp=xp)
+            new_array = xp.zeros(ctf_block.shape + gpts, dtype=xp.complex64)
+
+            for i in np.ndindex(ctf_block.shape):
+                new_array[i] = ctf_block[i].evaluate(alpha * wavelength, phi)
+
+            return new_array
+
+        xp = get_array_module(device)
+        grid = Grid(gpts=gpts, extent=extent, sampling=sampling)
+        ctf_array = ctfs.map_blocks(evaluate_ctf_blocks,
+                                    gpts=grid.gpts,
+                                    sampling=grid.sampling,
+                                    wavelength=self.wavelength,
+                                    device=device,
+                                    chunks=ctfs.chunks + ((grid.gpts[0],), (grid.gpts[1],)),
+                                    new_axis=tuple(range(len(ctfs.shape), len(ctfs.shape) + 2)),
+                                    meta=xp.array((), dtype=xp.complex64))
+
+        return ctf_array, axes_metadata
+
+    def divide(self):
+        kwargs = {'semiangle_cutoff': self.semiangle_cutoff,
+                  'rolloff': self.rolloff,
+                  'focal_spread': self.focal_spread,
+                  'angular_spread': self.angular_spread,
+                  'gaussian_spread': self.gaussian_spread,
+                  'energy': self.energy,
+                  'parameters': {}}
+
+        parameter_distributions = {}
+        shape = ()
+        chunks = ()
+        axes_metadata = []
+        for parameter, values in self._parameters.items():
+            if isinstance(values, Distribution):
+                parameter_distributions[parameter] = values.divide()
+                shape += (len(parameter_distributions[parameter]),)
+                chunks += (values.chunks,)
+                axes_metadata += [ParameterSeriesAxis(label=parameter,
+                                                      values=tuple(values.values),
+                                                      units='Å',
+                                                      ensemble_mean=values.ensemble_mean)]
+
+            else:
+                kwargs['parameters'][parameter] = values
+
+        ctfs = np.zeros(shape, dtype=object)
+
+        for i, value in enumerate(itertools.product(*parameter_distributions.values())):
+            ctf = self.__class__(**kwargs, **dict(zip(parameter_distributions.keys(), value)))
+            ctfs[np.unravel_index(i, shape)] = ctf
+
+        print(chunks)
+
+        # ctfs = da.from_array(ctfs, chunks=chunks)
+        #
+        # def evaluate_ctf_blocks(ctf_block, gpts, sampling, wavelength, device):
+        #     xp = get_array_module(device)
+        #
+        #     alpha, phi = polar_spatial_frequencies(gpts, sampling, xp=xp)
+        #     new_array = xp.zeros(ctf_block.shape + gpts, dtype=xp.complex64)
+        #
+        #     for i in np.ndindex(ctf_block.shape):
+        #         new_array[i] = ctf_block[i].evaluate(alpha * wavelength, phi)
+        #
+        #     return new_array
+        #
+        # xp = get_array_module(device)
+        # grid = Grid(gpts=gpts, extent=extent, sampling=sampling)
+        # ctf_array = ctfs.map_blocks(evaluate_ctf_blocks,
+        #                             gpts=grid.gpts,
+        #                             sampling=grid.sampling,
+        #                             wavelength=self.wavelength,
+        #                             device=device,
+        #                             chunks=ctfs.chunks + ((grid.gpts[0],), (grid.gpts[1],)),
+        #                             new_axis=tuple(range(len(ctfs.shape), len(ctfs.shape) + 2)),
+        #                             meta=xp.array((), dtype=xp.complex64))
+        #
+        # return ctf_array, axes_metadata
+
+    def profiles(self, max_semiangle: float = None, phi: float = 0., units='mrad'):
+        if max_semiangle is None:
+            if self._semiangle_cutoff == np.inf:
+                max_semiangle = 50
+            else:
+                max_semiangle = self._semiangle_cutoff * 1.6
+
+        sampling = max_semiangle / 1000. / 1000.
+        alpha = np.arange(0, max_semiangle / 1000., sampling)
+
+        aberrations = self.evaluate_aberrations(alpha, phi)
+        aperture = self.evaluate_aperture(alpha)
+        temporal_envelope = self.evaluate_temporal_envelope(alpha)
+        spatial_envelope = self.evaluate_spatial_envelope(alpha, phi)
+        gaussian_envelope = self.evaluate_gaussian_envelope(alpha)
+        envelope = aperture * temporal_envelope * spatial_envelope * gaussian_envelope
+
+        sampling = alpha[1] / energy2wavelength(self.energy)
+
+        profiles = {}
+        profiles['ctf'] = RadialFourierSpaceLineProfiles(-aberrations.imag * envelope,
+                                                         sampling=sampling,
+                                                         energy=self.energy)
+        profiles['aperture'] = RadialFourierSpaceLineProfiles(aperture, sampling=sampling, energy=self.energy)
+        profiles['envelope'] = RadialFourierSpaceLineProfiles(envelope, sampling=sampling, energy=self.energy)
+        profiles['temporal_envelope'] = RadialFourierSpaceLineProfiles(temporal_envelope, sampling=sampling,
+                                                                       energy=self.energy)
+        profiles['spatial_envelope'] = RadialFourierSpaceLineProfiles(spatial_envelope, sampling=sampling,
+                                                                      energy=self.energy)
+        profiles['gaussian_envelope'] = RadialFourierSpaceLineProfiles(gaussian_envelope, sampling=sampling,
+                                                                       energy=self.energy)
+        return profiles
 
     def _copy_as_dict(self):
-        d = {'energy': self.energy,
-             'parameters': copy.copy(self._parameters)}
-        return d
-
-    def copy(self):
-        return self.__class__(**self._copy_as_dict())
-
-
-# def CTF(energy: float = None, aperture: float = np.inf, taper: float = 0., parameters: dict = None, **kwargs):
-#     return Aperture(energy=energy, semiangle_cutoff=aperture, taper=taper) * \
-#            Aberrations(parameters=parameters, **kwargs)
-
-
-class CTF(WaveTransferFunction):
-
-    def __init__(self, energy=None, aperture=np.inf, taper=0., parameters=None, **kwargs):
-        self._aberrations = Aberrations(energy=energy, parameters=parameters, **kwargs)
-        self._aperture = Aperture(energy=energy, semiangle_cutoff=aperture, taper=taper)
-
-        self._compund_wave_transfer_function = self._aberrations * self._aperture
-
-        super().__init__()
-
-        self._accelerator = self._compund_wave_transfer_function.accelerator
-
-    @property
-    def aberrations(self):
-        return self._aberrations
-
-    @property
-    def aperture(self):
-        return self._aperture
-
-    def ensemble_blocks(self, chunks=None):
-        return self._compund_wave_transfer_function.ensemble_blocks(chunks)
-
-    def ensemble_partial(self):
-        return self._compund_wave_transfer_function.ensemble_partial()
-
-    @property
-    def ensemble_shape(self):
-        return self._compund_wave_transfer_function.ensemble_shape
-
-    @property
-    def default_ensemble_chunks(self):
-        return self._aberrations.default_ensemble_chunks
-
-    @property
-    def ensemble_axes_metadata(self):
-        return self._aberrations.ensemble_axes_metadata
-
-    def evaluate(self, alpha, phi):
-        return self._compund_wave_transfer_function.evaluate(alpha, phi)
-
-    def _copy_as_dict(self):
-        d = {'energy': self.energy,
-             'aperture': self._aperture.copy(),
-             'parameters': copy.copy(self._aberrations._parameters),
+        d = {'semiangle_cutoff': self.semiangle_cutoff,
+             'focal_spread': self.focal_spread,
+             'angular_spread': self.angular_spread,
+             'gaussian_spread': self.gaussian_spread,
+             'weight': self.weight,
+             'energy': self.energy,
+             'normalize': self.normalize,
+             'parameters': copy.copy(self._parameters)
              }
         return d
 
-<<<<<<< HEAD
-=======
     def apply(self, waves: 'Waves'):
         return waves.apply_ctf(self)
 
@@ -617,521 +683,15 @@
 
     # def _copy_as_dict(self, copy_parameters=True):
 
->>>>>>> 6db942d5
     def copy(self):
-        return self.__class__(**self._copy_as_dict())
-
-
-#
-# class CTF(HasAcceleratorMixin, Ensemble):
-#     """
-#     Contrast transfer function object
-#
-#     The Contrast Transfer Function (CTF) describes the aberrations of the objective lens in HRTEM and specifies how the
-#     condenser system shapes the probe in STEM.
-#
-#     abTEM implements phase aberrations up to 5th order using polar coefficients. See Eq. 2.22 in the reference [1]_.
-#     Cartesian coefficients can be converted to polar using the utility function abtem.transfer.cartesian2polar.
-#
-#     Partial coherence is included as an envelope in the quasi-coherent approximation. See Chapter 3.2 in reference [1]_.
-#
-#     For a more detailed discussion with examples, see our `walkthrough
-#     <https://abtem.readthedocs.io/en/latest/walkthrough/05_contrast_transfer_function.html>`_.
-#
-#     Parameters
-#     ----------
-#     semiangle_cutoff: float
-#         The semiangle cutoff describes the sharp Fourier space cutoff due to the objective aperture [mrad].
-#     rolloff: float
-#         Tapers the cutoff edge over the given angular range [mrad].
-#     focal_spread: float
-#         The 1/e width of the focal spread due to chromatic aberration and lens current instability [Å].
-#     angular_spread: float
-#         The 1/e width of the angular deviations due to source size [Å].
-#     gaussian_spread:
-#         The 1/e width image deflections due to vibrations and thermal magnetic noise [Å].
-#     energy: float
-#         The electron energy of the wave functions this contrast transfer function will be applied to [eV].
-#     parameters: dict
-#         Mapping from aberration symbols to their corresponding values. All aberration magnitudes should be given in Å
-#         and angles should be given in radians.
-#     normalize : {'values', 'amplitude', 'intensity'}
-#     weight : float
-#     kwargs:
-#         Provide the aberration coefficients as keyword arguments.
-#
-#     References
-#     ----------
-#     .. [1] Kirkland, E. J. (2010). Advanced Computing in Electron Microscopy (2nd ed.). Springer.
-#
-#     """
-#
-#     def __init__(self,
-#                  semiangle_cutoff: float = np.inf,
-#                  focal_spread: float = 0.,
-#                  angular_spread: float = 0.,
-#                  gaussian_spread: float = 0.,
-#                  energy: float = None,
-#                  parameters: Union[Mapping[str, float], Mapping[str, ParameterSeries]] = None,
-#                  aperture=None,
-#                  normalize: str = 'values',
-#                  weight: float = 1.,
-#                  **kwargs):
-#
-#         for key in kwargs.keys():
-#             if (key not in polar_symbols) and (key not in polar_aliases.keys()):
-#                 raise ValueError('{} not a recognized parameter'.format(key))
-#
-#         self._accelerator = Accelerator(energy=energy)
-#
-#         if aperture is not None:
-#             self._aperture = aperture
-#
-#             if semiangle_cutoff < np.inf:
-#                 raise RuntimeError()
-#
-#         elif semiangle_cutoff < np.inf:
-#             self._aperture = Aperture(semiangle_cutoff=semiangle_cutoff)
-#
-#         if self._aperture is not None:
-#             self._accelerator = self._aperture.accelerator
-#
-#         self._semiangle_cutoff = semiangle_cutoff
-#         self._focal_spread = focal_spread
-#         self._angular_spread = angular_spread
-#         self._gaussian_spread = gaussian_spread
-#         self._parameters = dict(zip(polar_symbols, [0.] * len(polar_symbols)))
-#         self._normalize = normalize
-#         self._weight = weight
-#
-#         if parameters is None:
-#             parameters = {}
-#
-#         parameters.update(kwargs)
-#         self.set_parameters(parameters)
-#
-#         def parametrization_property(key):
-#
-#             def getter(self):
-#                 return self._parameters[key]
-#
-#             def setter(self, value):
-#                 self._parameters[key] = value
-#
-#             return property(getter, setter)
-#
-#         for symbol in polar_symbols:
-#             setattr(self.__class__, symbol, parametrization_property(symbol))
-#
-#         for key, value in polar_aliases.items():
-#             if key != 'defocus':
-#                 setattr(self.__class__, key, parametrization_property(value))
-#
-#     @property
-#     def normalize(self):
-#         return self._normalize
-#
-#     @property
-#     def weight(self):
-#         return self._weight
-#
-#     @property
-#     def nyquist_sampling(self) -> float:
-#         return 1 / (4 * self.semiangle_cutoff / self.wavelength * 1e-3)
-#
-#     @property
-#     def parameters(self) -> Dict[str, Union[float, ParameterSeries]]:
-#         """The parameters."""
-#         return self._parameters
-#
-#     @property
-#     def defocus(self) -> float:
-#         """The defocus [Å]."""
-#         return - self._parameters['C10']
-#
-#     @defocus.setter
-#     def defocus(self, value: float):
-#         self.C10 = -value
-#
-#     @property
-#     def semiangle_cutoff(self) -> float:
-#         """The semi-angle cutoff [mrad]."""
-#         return self._semiangle_cutoff
-#
-#     @semiangle_cutoff.setter
-#     def semiangle_cutoff(self, value: float):
-#         self._semiangle_cutoff = value
-#
-#     @property
-#     def rolloff(self) -> float:
-#         """The fraction of soft tapering of the cutoff."""
-#         return self._rolloff
-#
-#     @rolloff.setter
-#     def rolloff(self, value: float):
-#         self._rolloff = value
-#
-#     @property
-#     def focal_spread(self) -> float:
-#         """The focal spread [Å]."""
-#         return self._focal_spread
-#
-#     @focal_spread.setter
-#     def focal_spread(self, value: float):
-#         """The angular spread [mrad]."""
-#         self._focal_spread = value
-#
-#     @property
-#     def angular_spread(self) -> float:
-#         return self._angular_spread
-#
-#     @angular_spread.setter
-#     def angular_spread(self, value: float):
-#         self._angular_spread = value
-#
-#     @property
-#     def gaussian_spread(self) -> float:
-#         """The Gaussian spread [Å]."""
-#         return self._gaussian_spread
-#
-#     @gaussian_spread.setter
-#     def gaussian_spread(self, value: float):
-#         self._gaussian_spread = value
-#
-#     def set_parameters(self, parameters: Dict[str, float]):
-#         """
-#         Set the phase of the phase aberration.
-#
-#         Parameters
-#         ----------
-#         parameters: dict
-#             Mapping from aberration symbols to their corresponding values.
-#         """
-#
-#         for symbol, value in parameters.items():
-#             if symbol in self._parameters.keys():
-#                 self._parameters[symbol] = value
-#
-#             elif symbol == 'defocus':
-#                 self._parameters[polar_aliases[symbol]] = -value
-#
-#             elif symbol in polar_aliases.keys():
-#                 self._parameters[polar_aliases[symbol]] = value
-#
-#             else:
-#                 raise ValueError('{} not a recognized parameter'.format(symbol))
-#
-#         return parameters
-#
-#     def evaluate_temporal_envelope(self, alpha: Union[float, np.ndarray]) -> Union[float, np.ndarray]:
-#         xp = get_array_module(alpha)
-#         return xp.exp(- (.5 * xp.pi / self.wavelength * self.focal_spread * alpha ** 2) ** 2).astype(xp.float32)
-#
-#     def evaluate_gaussian_envelope(self, alpha: Union[float, np.ndarray]) -> Union[float, np.ndarray]:
-#         xp = get_array_module(alpha)
-#         return xp.exp(- .5 * self.gaussian_spread ** 2 * alpha ** 2 / self.wavelength ** 2)
-#
-#     def evaluate_spatial_envelope(self, alpha: Union[float, np.ndarray], phi: Union[float, np.ndarray]) -> \
-#             Union[float, np.ndarray]:
-#         xp = get_array_module(alpha)
-#         p = self.parameters
-#         dchi_dk = 2 * xp.pi / self.wavelength * (
-#                 (p['C12'] * xp.cos(2. * (phi - p['phi12'])) + p['C10']) * alpha +
-#                 (p['C23'] * xp.cos(3. * (phi - p['phi23'])) +
-#                  p['C21'] * xp.cos(1. * (phi - p['phi21']))) * alpha ** 2 +
-#                 (p['C34'] * xp.cos(4. * (phi - p['phi34'])) +
-#                  p['C32'] * xp.cos(2. * (phi - p['phi32'])) + p['C30']) * alpha ** 3 +
-#                 (p['C45'] * xp.cos(5. * (phi - p['phi45'])) +
-#                  p['C43'] * xp.cos(3. * (phi - p['phi43'])) +
-#                  p['C41'] * xp.cos(1. * (phi - p['phi41']))) * alpha ** 4 +
-#                 (p['C56'] * xp.cos(6. * (phi - p['phi56'])) +
-#                  p['C54'] * xp.cos(4. * (phi - p['phi54'])) +
-#                  p['C52'] * xp.cos(2. * (phi - p['phi52'])) + p['C50']) * alpha ** 5)
-#
-#         dchi_dphi = -2 * xp.pi / self.wavelength * (
-#                 1 / 2. * (2. * p['C12'] * xp.sin(2. * (phi - p['phi12']))) * alpha +
-#                 1 / 3. * (3. * p['C23'] * xp.sin(3. * (phi - p['phi23'])) +
-#                           1. * p['C21'] * xp.sin(1. * (phi - p['phi21']))) * alpha ** 2 +
-#                 1 / 4. * (4. * p['C34'] * xp.sin(4. * (phi - p['phi34'])) +
-#                           2. * p['C32'] * xp.sin(2. * (phi - p['phi32']))) * alpha ** 3 +
-#                 1 / 5. * (5. * p['C45'] * xp.sin(5. * (phi - p['phi45'])) +
-#                           3. * p['C43'] * xp.sin(3. * (phi - p['phi43'])) +
-#                           1. * p['C41'] * xp.sin(1. * (phi - p['phi41']))) * alpha ** 4 +
-#                 1 / 6. * (6. * p['C56'] * xp.sin(6. * (phi - p['phi56'])) +
-#                           4. * p['C54'] * xp.sin(4. * (phi - p['phi54'])) +
-#                           2. * p['C52'] * xp.sin(2. * (phi - p['phi52']))) * alpha ** 5)
-#
-#         return xp.exp(-xp.sign(self.angular_spread) * (self.angular_spread / 2 / 1000) ** 2 *
-#                       (dchi_dk ** 2 + dchi_dphi ** 2))
-#
-#     def evaluate_chi(self, alpha: Union[float, np.ndarray], phi: Union[float, np.ndarray]) -> Union[float, np.ndarray]:
-#         xp = get_array_module(alpha)
-#
-#         p = self.parameters
-#
-#         alpha2 = alpha ** 2
-#         alpha = xp.array(alpha)
-#
-#         array = xp.zeros(alpha.shape, dtype=np.float32)
-#         if any([p[symbol] != 0. for symbol in ('C10', 'C12', 'phi12')]):
-#             array += (1 / 2 * alpha2 *
-#                       (p['C10'] +
-#                        p['C12'] * xp.cos(2 * (phi - p['phi12']))))
-#
-#         if any([p[symbol] != 0. for symbol in ('C21', 'phi21', 'C23', 'phi23')]):
-#             array += (1 / 3 * alpha2 * alpha *
-#                       (p['C21'] * xp.cos(phi - p['phi21']) +
-#                        p['C23'] * xp.cos(3 * (phi - p['phi23']))))
-#
-#         if any([p[symbol] != 0. for symbol in ('C30', 'C32', 'phi32', 'C34', 'phi34')]):
-#             array += (1 / 4 * alpha2 ** 2 *
-#                       (p['C30'] +
-#                        p['C32'] * xp.cos(2 * (phi - p['phi32'])) +
-#                        p['C34'] * xp.cos(4 * (phi - p['phi34']))))
-#
-#         if any([p[symbol] != 0. for symbol in ('C41', 'phi41', 'C43', 'phi43', 'C45', 'phi41')]):
-#             array += (1 / 5 * alpha2 ** 2 * alpha *
-#                       (p['C41'] * xp.cos((phi - p['phi41'])) +
-#                        p['C43'] * xp.cos(3 * (phi - p['phi43'])) +
-#                        p['C45'] * xp.cos(5 * (phi - p['phi45']))))
-#
-#         if any([p[symbol] != 0. for symbol in ('C50', 'C52', 'phi52', 'C54', 'phi54', 'C56', 'phi56')]):
-#             array += (1 / 6 * alpha2 ** 3 *
-#                       (p['C50'] +
-#                        p['C52'] * xp.cos(2 * (phi - p['phi52'])) +
-#                        p['C54'] * xp.cos(4 * (phi - p['phi54'])) +
-#                        p['C56'] * xp.cos(6 * (phi - p['phi56']))))
-#
-#         array = np.float32(2 * xp.pi / self.wavelength) * array
-#         return array
-#
-#     def evaluate_aberrations(self, alpha: Union[float, np.ndarray], phi: Union[float, np.ndarray]) -> \
-#             Union[float, np.ndarray]:
-#
-#         return complex_exponential(-self.evaluate_chi(alpha, phi))
-#
-#     def evaluate(self, alpha: Union[float, np.ndarray], phi: Union[float, np.ndarray]) -> Union[float, np.ndarray]:
-#         array = self.evaluate_aberrations(alpha, phi)
-#
-#         if self.semiangle_cutoff < np.inf:
-#             array *= self.evaluate_aperture(alpha)
-#
-#         if self.focal_spread > 0.:
-#             array *= self.evaluate_temporal_envelope(alpha)
-#
-#         if self.angular_spread > 0.:
-#             array *= self.evaluate_spatial_envelope(alpha, phi)
-#
-#         if self.gaussian_spread > 0.:
-#             array *= self.evaluate_gaussian_envelope(alpha)
-#
-#         xp = get_array_module(array)
-#
-#         if self.normalize == 'intensity':
-#             array /= xp.sqrt(abs2(array).sum((-2, -1), keepdims=True))
-#
-#         elif self.normalize == 'amplitude':
-#             array /= xp.abs(array).sum((-2, -1), keepdims=True)
-#
-#         elif not self.normalize == 'values':
-#             raise RuntimeError()
-#
-#         return array
-#
-#     def evaluate_on_grid(self,
-#                          gpts: Union[int, Tuple[int, int]] = None,
-#                          extent: Union[float, Tuple[float, float]] = None,
-#                          sampling: Union[float, Tuple[float, float]] = None,
-#                          device: str = 'cpu') -> np.ndarray:
-#
-#         xp = get_array_module(device)
-#         grid = Grid(gpts=gpts, extent=extent, sampling=sampling)
-#         alpha, phi = polar_spatial_frequencies(grid.gpts, grid.sampling, xp=xp)
-#
-#         if self.ensemble_shape:
-#             array = xp.zeros(self.ensemble_shape + grid.gpts, dtype=xp.complex64)
-#             for i, (weight, ctf) in enumerate(self._generate_ctf_distribution()):
-#                 array[np.unravel_index(i, self.ensemble_shape)] = weight * ctf.evaluate(alpha * self.wavelength, phi)
-#         else:
-#             array = self.evaluate(alpha * self.wavelength, phi)
-#
-#         return array
-#
-#     @property
-#     def _distribution_parameters(self) -> Dict:
-#         parameter_series = {}
-#         for parameter_name, parameter in self.parameters.items():
-#             if hasattr(parameter, 'divide'):
-#                 parameter_series[parameter_name] = parameter
-#         return parameter_series
-#
-#     def _generate_ctf_distribution(self):
-#         values = tuple(distribution.values for distribution in self._distribution_parameters.values())
-#         weights = tuple(distribution.weights for distribution in self._distribution_parameters.values())
-#         xp = get_array_module(weights[0])
-#
-#         keys = self._distribution_parameters.keys()
-#         for value, weight in zip(itertools.product(*values), itertools.product(*weights)):
-#             d = self._copy_as_dict()
-#             d['parameters'].update(dict(zip(keys, value)))
-#
-#             weight = weight if len(weight) > 1 else weight[0]
-#             yield xp.prod(weight), self.__class__(**d)
-#
-#     @property
-#     def ensemble_axes_metadata(self):
-#         axes_metadata = []
-#         for parameter_name, parameter in self._distribution_parameters.items():
-#             axes_metadata += [ParameterSeriesAxis(label=parameter_name,
-#                                                   values=tuple(parameter.values),
-#                                                   units='Å',
-#                                                   _ensemble_mean=parameter.ensemble_mean)]
-#         return axes_metadata
-#
-#     @property
-#     def default_ensemble_chunks(self):
-#         return ('auto',) * len(self.ensemble_shape)
-#
-#     @property
-#     def ensemble_shape(self):
-#         return tuple(map(sum, tuple(block.shape for block in self._distribution_parameters.values())))
-#
-#     def ensemble_partial(self):
-#         def ctf(*args, keys, **kwargs):
-#
-#             assert len(args) == len(keys)
-#
-#             for key, arg in zip(keys, args):
-#                 kwargs['parameters'][key] = arg.item()
-#
-#             arr = np.zeros((1,) * len(keys), dtype=object)
-#             arr[0] = CTF(**kwargs)
-#             return arr
-#
-#         kwargs = self._copy_as_dict()
-#         parameter_names = ()
-#         for parameter_name in self._distribution_parameters.keys():
-#             del kwargs['parameters'][parameter_name]
-#             parameter_names += (parameter_name,)
-#
-#         return partial(ctf, keys=parameter_names, **kwargs)
-#
-#     def ensemble_blocks(self, max_batch: int = None, chunks=None):
-#         if chunks is None:
-#             chunks = self.default_ensemble_chunks
-#
-#         chunks = validate_chunks(self.ensemble_shape, chunks, limit=max_batch)
-#
-#         blocks = ()
-#         for parameter, n in zip(self._distribution_parameters.values(), chunks):
-#             blocks += (parameter.divide(n, lazy=True),)
-#
-#         return blocks
-#
-#     def profiles(self, max_semiangle: float = None, phi: float = 0., units='mrad'):
-#         if max_semiangle is None:
-#             if self._semiangle_cutoff == np.inf:
-#                 max_semiangle = 50
-#             else:
-#                 max_semiangle = self._semiangle_cutoff * 1.6
-#
-#         sampling = max_semiangle / 1000. / 1000.
-#         alpha = np.arange(0, max_semiangle / 1000., sampling)
-#
-#         aberrations = self.evaluate_aberrations(alpha, phi)
-#         aperture = self.evaluate_aperture(alpha)
-#         temporal_envelope = self.evaluate_temporal_envelope(alpha)
-#         spatial_envelope = self.evaluate_spatial_envelope(alpha, phi)
-#         gaussian_envelope = self.evaluate_gaussian_envelope(alpha)
-#         envelope = aperture * temporal_envelope * spatial_envelope * gaussian_envelope
-#
-#         sampling = alpha[1] / energy2wavelength(self.energy)
-#
-#         profiles = {}
-#         profiles['ctf'] = RadialFourierSpaceLineProfiles(-aberrations.imag * envelope,
-#                                                          sampling=sampling,
-#                                                          energy=self.energy)
-#         profiles['aperture'] = RadialFourierSpaceLineProfiles(aperture, sampling=sampling, energy=self.energy)
-#         profiles['envelope'] = RadialFourierSpaceLineProfiles(envelope, sampling=sampling, energy=self.energy)
-#         profiles['temporal_envelope'] = RadialFourierSpaceLineProfiles(temporal_envelope, sampling=sampling,
-#                                                                        energy=self.energy)
-#         profiles['spatial_envelope'] = RadialFourierSpaceLineProfiles(spatial_envelope, sampling=sampling,
-#                                                                       energy=self.energy)
-#         profiles['gaussian_envelope'] = RadialFourierSpaceLineProfiles(gaussian_envelope, sampling=sampling,
-#                                                                        energy=self.energy)
-#         return profiles
-#
-#     def apply(self, waves: 'Waves', fourier_space_out: bool = False):
-#         kernel = self.evaluate_on_grid(extent=waves.extent,
-#                                        gpts=waves.gpts,
-#                                        sampling=waves.sampling,
-#                                        device=waves.device)
-#
-#         waves = waves.ensure_fourier_space()
-#         array = waves.array[(None,) * self.ensemble_dims] * kernel
-#
-#         if not fourier_space_out:
-#             array = fft2(array, overwrite_x=False)
-#
-#         d = waves._copy_as_dict(copy_array=False)
-#         d['fourier_space'] = fourier_space_out
-#         d['array'] = array
-#         d['extra_axes_metadata'] = self.ensemble_axes_metadata + d['extra_axes_metadata']
-#         return waves.__class__(**d)
-#
-#     def show(self,
-#              max_semiangle: float = None,
-#              phi: float = 0,
-#              ax: Axes = None,
-#              angular_units: bool = True,
-#              legend: bool = True, **kwargs):
-#         """
-#         Show the contrast transfer function.
-#
-#         Parameters
-#         ----------
-#         max_semiangle: float
-#             Maximum semiangle to display in the plot.
-#         ax: matplotlib Axes, optional
-#             If given, the plot will be added to this matplotlib axes.
-#         phi: float, optional
-#             The contrast transfer function will be plotted along this angle. Default is 0.
-#         n: int, optional
-#             Number of evaluation points to use in the plot. Default is 1000.
-#         title: str, optional
-#             The title of the plot. Default is 'None'.
-#         kwargs:
-#             Additional keyword arguments for the line plots.
-#         """
-#         import matplotlib.pyplot as plt
-#
-#         if ax is None:
-#             ax = plt.subplot()
-#
-#         for key, profile in self.profiles(max_semiangle, phi).items():
-#             if not np.all(profile.array == 1.):
-#                 ax, lines = profile.show(ax=ax, label=key, angular_units=angular_units, **kwargs)
-#
-#         if legend:
-#             ax.legend()
-#
-#         return ax
-#
-#     def _copy_as_dict(self):
-#         d = {'semiangle_cutoff': self.semiangle_cutoff,
-#              'focal_spread': self.focal_spread,
-#              'angular_spread': self.angular_spread,
-#              'gaussian_spread': self.gaussian_spread,
-#              'weight': self.weight,
-#              'energy': self.energy,
-#              'normalize': self.normalize,
-#              'parameters': copy.copy(self._parameters)
-#              }
-#         return d
-#
-#     def copy(self):
-#         new_dict = self._copy_as_dict()
-#         return self.__class__(**new_dict)
+        parameters = self.parameters.copy()
+        return self.__class__(semiangle_cutoff=self.semiangle_cutoff,
+                              rolloff=self.rolloff,
+                              focal_spread=self.focal_spread,
+                              angular_spread=self.angular_spread,
+                              gaussian_spread=self.gaussian_spread,
+                              energy=self.energy,
+                              parameters=copy.deepcopy(parameters))
 
 
 def scherzer_defocus(Cs, energy):

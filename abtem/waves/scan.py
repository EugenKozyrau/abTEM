"""Module for describing different types of scans."""
import itertools
from abc import ABCMeta, abstractmethod
from copy import deepcopy
from functools import partial
from typing import Union, Tuple, TYPE_CHECKING

import dask.array as da
import numpy as np
from ase import Atom
from matplotlib.axes import Axes
from matplotlib.patches import Rectangle

from abtem.core.axes import ScanAxis, PositionsAxis
from abtem.core.backend import get_array_module, validate_device
from abtem.core.dask import validate_chunks, chunk_range
from abtem.core.distributions import MultidimensionalAxisAlignedDistribution
from abtem.core.fft import fft_shift_kernel
from abtem.core.grid import Grid, HasGridMixin
from abtem.core.utils import safe_floor_int
from abtem.waves.transfer import ArrayWaveTransform

if TYPE_CHECKING:
    pass


class AbstractScan(ArrayWaveTransform, metaclass=ABCMeta):
    """Abstract class to describe scans."""

    def __len__(self):
        return self.num_positions

    @property
    def num_positions(self):
        return len(self.get_positions())

    @property
    @abstractmethod
    def shape(self) -> tuple:
        """The shape the scan."""
        pass

    @property
    def ensemble_shape(self):
        return self.shape

    @property
    def default_ensemble_chunks(self):
        return ('auto',) * len(self.ensemble_shape)

    @abstractmethod
    def get_positions(self, *args, **kwargs):
        """Get the scan positions as numpy array."""
        pass

    def get_weights(self):
        raise NotImplementedError

    @property
    @abstractmethod
    def limits(self):
        pass

    @classmethod
    @abstractmethod
    def from_blocks(cls, blocks):
        pass

    @abstractmethod
    def sort_into_extents(self, extents):
        pass

    def ensemble_partial(self):
        def scan(*args, cls):
            blocks = tuple(arg.item() for arg in args)
            arr = np.empty((1,) * len(args), dtype=object)
            arr[0] = cls.from_blocks(blocks)
            return arr

        return partial(scan, cls=self.__class__)

    def select_block(self, block_index, chunks):
        blocks = self.ensemble_blocks(chunks, lazy=False)
        blocks = tuple(block[index] for block, index in zip(blocks, block_index))
        return self.from_blocks(blocks)

    def generate_scans(self, chunks):
        chunks = self.validate_chunks(chunks)

        for blocks, indices in zip(itertools.product(*self.ensemble_blocks(chunks, lazy=False)),
                                   itertools.product(*chunk_range(chunks))):
            slic = tuple(slice(*i) for i in indices)
            yield slic, self.from_blocks(blocks)

    def evaluate(self, waves):
        device = validate_device(waves.device)
        xp = get_array_module(device)

        waves.grid.check_is_defined()

        positions = xp.asarray(self.get_positions()) / xp.asarray(waves.sampling).astype(np.float32)
        kernel = fft_shift_kernel(positions, shape=waves.gpts)

        try:
            kernel *= self.get_weights()[..., None, None]
        except NotImplementedError:
            pass

        return kernel

    def copy(self):
        """Make a copy."""
        return deepcopy(self)


def validate_scan(scan: Union[AbstractScan, Tuple[float, float], np.ndarray], probe=None) -> AbstractScan:
    if scan is None:
        scan = GridScan()

    if not hasattr(scan, 'get_positions'):
        scan = CustomScan(scan)

    if probe is not None:
        scan.match_probe(probe)

    return scan


class SourceOffset(AbstractScan):

    def __init__(self, distribution):
        self._distribution = distribution

    @property
    def shape(self):
        return self._distribution.shape

    def get_positions(self):
        xi = [factor.values for factor in self._distribution.factors]
        return np.stack(np.meshgrid(*xi, indexing='ij'), axis=-1)

    def get_weights(self):
        return self._distribution.weights

    @property
    def ensemble_axes_metadata(self):
        return [PositionsAxis()] * len(self.shape)

    def ensemble_blocks(self, chunks=None):
        if chunks is None:
            chunks = self.default_ensemble_chunks

        chunks = validate_chunks(self.ensemble_shape, chunks, limit=None)

        blocks = ()
        for parameter, n in zip(self._distribution.factors, chunks):
            blocks += (parameter.divide(n, lazy=True),)

        return blocks

    def ensemble_partial(self):
        def distribution(*args):
            factors = [arg.item() for arg in args]
            dist = SourceOffset(MultidimensionalAxisAlignedDistribution(factors))
            arr = np.empty((1,) * len(args), dtype=object)
            arr.itemset(dist)
            return arr

        return distribution

    @property
    def limits(self):
        pass


class CompoundScan(AbstractScan):

    def __init__(self, scans):
        self._scans = scans
        super().__init__()

    @property
    def shape(self):
        shape = ()
        for scan in self._scans:
            shape += scan.shape
        return shape

    def get_positions(self):
        positions = self._scans.get_positions()
        for scan in self._scans[1:]:
            positions = np.add.outer(positions, scan.get_positions())
        return positions

    @property
    def ensemble_axes_metadata(self):
        return [PositionsAxis()] * len(self.shape)

    def ensemble_blocks(self, chunks=None):
        chunks = self.validate_chunks(self.ensemble_shape, chunks)
        blocks = ()
        for parameter, n in zip(self._distribution.factors, chunks):
            blocks += (parameter.divide(n, lazy=True),)

        return blocks

    def ensemble_partial(self):
        def distribution(*args):
            factors = [arg.item() for arg in args]
            dist = MultidimensionalAxisAlignedDistribution(factors)
            arr = np.empty((1,) * len(args), dtype=object)
            arr.itemset(dist)
            return arr

        return distribution

    @property
    def limits(self):
        pass


class CustomScan(AbstractScan):

    def __init__(self, positions: np.ndarray = (0., 0.)):
        """
        Custom scan based on explicit 2d probe positions.

        Parameters
        ----------
        positions : np.ndarray, optional
            Probe positions. Anything that can be converted to an ndarray of shape (n, 3) is accepted. Default is
            (0., 0.).
        """

        positions = np.array(positions, dtype=np.float32)

        if len(positions.shape) == 1:
            positions = positions[None]

        self._positions = positions

        super().__init__()

    def match_probe(self, probe):
        if len(self.positions) == 0:
            self._positions = np.array(probe.extent, dtype=np.float32)[None] / 2.

    @property
    def ensemble_axes_metadata(self):
        return [PositionsAxis()]

<<<<<<< HEAD
    def ensemble_blocks(self, chunks=(-1,)):
        chunks = validate_chunks(self.ensemble_shape, chunks)
=======
    def ensemble_blocks(self, chunks=None, lazy=True):
        chunks = self.validate_chunks(chunks)
>>>>>>> 54f4cc74
        cumchunks = tuple(np.cumsum(chunks[0]))
        positions = np.empty(len(chunks[0]), dtype=object)

        for i, (start_chunk, chunk) in enumerate(zip((0,) + cumchunks, chunks[0])):
            positions[i] = CustomScan(self._positions[start_chunk:start_chunk + chunk])

        if lazy:
            positions = da.from_array(positions, chunks=1)

        return positions,

    def sort_into_extents(self, extents):
        new_positions = np.zeros_like(self.positions)
        chunks = ()
        start = 0
        for x_extents, y_extents in itertools.product(*extents):
            mask = (self.positions[:, 0] >= x_extents[0]) * \
                   (self.positions[:, 0] < x_extents[1]) * \
                   (self.positions[:, 1] >= y_extents[0]) * \
                   (self.positions[:, 1] < y_extents[1])

            n = np.sum(mask)
            chunks += (n,)
            stop = start + n
            new_positions[start:stop] = self.positions[mask]
            start = stop

        assert sum(chunks) == len(self)
        return CustomScan(new_positions), (chunks,)

    @classmethod
    def from_blocks(cls, blocks):
        return cls(blocks[0].positions)

    @property
    def shape(self):
        return self.positions.shape[:-1]

    @property
    def positions(self):
        return self._positions

    @property
    def limits(self):
        return [(np.min(self.positions[:, 0]), np.min(self.positions[:, 1])),
                (np.max(self.positions[:, 0]), np.max(self.positions[:, 1]))]

    def get_positions(self) -> np.ndarray:
        return self._positions


class LineScan(AbstractScan):
    """
    A scan along a straight line.

    Parameters
    ----------
    start : two float
        Start point of the scan [Å]. Default is (0., 0.).
    end : two float
        End point of the scan [Å]. Default is None, the scan end point will match the extent of the potential.
    gpts: int
        Number of scan positions. Default is None. Provide one of gpts or sampling.
    sampling: float
        Sampling rate of scan positions [1 / Å].
    endpoint: bool
        If True, end is the last position. Otherwise, it is not included. Default is True.
    """
    _num_scan_axes = 1

    def __init__(self,
                 start: Union[Tuple[float, float], None] = (0., 0.),
                 end: Union[Tuple[float, float], None] = None,
                 gpts: int = None,
                 sampling: float = None,
                 endpoint: bool = True):

        super().__init__()
        self._gpts = gpts
        self._sampling = sampling

        self._start = start if start is None else tuple(start)
        self._end = end if end is None else tuple(end)

        if self.start is not None and self.end is not None:
            if np.allclose(self._start, self._end):
                raise RuntimeError('line scan start and end is identical')

        self._endpoint = endpoint
        self._adjust_gpts()
        self._adjust_sampling()

    @classmethod
    def at_position(cls,
                    position: Union[Tuple[float, float], Atom],
                    extent: float = 1.,
                    angle: float = 0.,
                    gpts: int = None,
                    sampling: float = None,
                    endpoint: bool = True):

        if isinstance(position, Atom):
            position = (position.x, position.y)

        direction = np.array((np.cos(np.deg2rad(angle)), np.sin(np.deg2rad(angle))))

        start = tuple(np.array(position) - extent / 2 * direction)
        end = tuple(np.array(position) + extent / 2 * direction)
        return cls(start=start, end=end, gpts=gpts, sampling=sampling, endpoint=endpoint)

    def match_probe(self, probe):
        if self.start is None:
            self.start = (0., 0.)

        if self.end is None and probe.extent is not None:
            self.end = (0., probe.extent[1])

        if self.sampling is None:
            self.sampling = .9 * probe.aperture.nyquist_sampling

    @property
    def extent(self) -> Union[float, None]:
        if self._start is None or self._end is None:
            return None

        return np.linalg.norm(np.array(self._end) - np.array(self._start))

    def _adjust_gpts(self):
        if self.extent is None or self.sampling is None:
            return

        self._gpts = int(np.ceil(self.extent / self.sampling))

        self._adjust_sampling()

    def _adjust_sampling(self):

        if self.extent is None or self.gpts is None:
            return

        if self.endpoint:
            self._sampling = self.extent / (self.gpts - 1)
        else:
            self._sampling = self.extent / self.gpts

    @property
    def endpoint(self) -> bool:
        return self._endpoint

    @property
    def limits(self) -> Tuple[Tuple[float, float], Tuple[float, float]]:
        return self.start, self.end

    @property
    def gpts(self) -> int:
        return self._gpts

    @gpts.setter
    def gpts(self, gpts: int):
        self._gpts = gpts
        self._adjust_sampling()

    @property
    def sampling(self) -> float:
        return self._sampling

    @sampling.setter
    def sampling(self, sampling: float):
        self._sampling = sampling
        self._adjust_gpts()

    @property
    def shape(self) -> Tuple[int]:
        return (self._gpts,)

    @property
    def axes_metadata(self):

        return [ScanAxis(label='x', sampling=float(self.sampling), units='Å', start=start, end=self.end)]

    @property
    def start(self) -> Union[Tuple[float, float], None]:
        """
        Start point of the scan [Å].
        """
        return self._start

    @start.setter
    def start(self, start: Tuple[float, float]):
        if start is not None:
            start = (float(start[0]), float(start[1]))

        self._start = start
        self._adjust_gpts()

    @property
    def end(self) -> Union[Tuple[float, float], None]:
        """
        End point of the scan [Å].
        """
        return self._end

    @end.setter
    def end(self, end: Tuple[float, float]):
        if end is not None:
            end = (float(end[0]), float(end[1]))
        self._end = end
        self._adjust_gpts()

    @property
    def ensemble_axes_metadata(self):
        return [ScanAxis(label='x', sampling=self.sampling, offset=0., units='Å', endpoint=self.endpoint)]

    @property
    def ensemble_shape(self):
        return self.shape

    @property
    def default_ensemble_chunks(self):
        return 'auto', 'auto'

    def ensemble_partial(self):
        return lambda x: x

    def ensemble_blocks(self, chunks=None):

        # self.grid.check_is_defined()

        if chunks is None:
            chunks = self.default_ensemble_chunks

        chunks = validate_chunks(self.ensemble_shape, chunks)

        direction = np.array(self.end) - np.array(self.start)
        direction = direction / np.linalg.norm(direction, axis=0)

        cumchunks = tuple(np.cumsum(chunks[0]))

        block = np.empty(len(chunks[0]), dtype=object)
        for i, (start_chunk, chunk) in enumerate(zip((0,) + cumchunks, chunks[0])):
            start = np.array(self.start) + start_chunk * self.sampling * direction

            end = start + self.sampling * chunk * direction
            block[i] = LineScan(start=start, end=end, gpts=chunk, endpoint=False)

        block = da.from_array(block, chunks=1)

        return block,

    def get_positions(self, chunks: int = None, lazy: bool = False) -> np.ndarray:
        x = np.linspace(self.start[0], self.end[0], self.gpts, endpoint=self.endpoint, dtype=np.float32)
        y = np.linspace(self.start[1], self.end[1], self.gpts, endpoint=self.endpoint, dtype=np.float32)
        return np.stack((np.reshape(x, (-1,)), np.reshape(y, (-1,))), axis=1)

    def add_to_plot(self, ax: Axes, linestyle: str = '-', color: str = 'r', **kwargs):
        """
        Add a visualization of a scan line to a matplotlib plot.

        Parameters
        ----------
        ax : matplotlib Axes
            The axes of the matplotlib plot the visualization should be added to.
        linestyle : str, optional
            Linestyle of scan line. Default is '-'.
        color : str, optional
            Color of the scan line. Default is 'r'.
        kwargs :
            Additional options for matplotlib.pyplot.plot as keyword arguments.
        """
        ax.plot([self.start[0], self.end[0]], [self.start[1], self.end[1]], linestyle=linestyle, color=color, **kwargs)


class GridScan(HasGridMixin, AbstractScan):
    """
    A scan over a regular grid for calculating scanning transmission electron microscopy.

    Parameters
    ----------
    start : two float
        Start corner of the scan [Å]. Default is (0., 0.).
    end : two float
        End corner of the scan [Å]. Default is None, the scan end point will match the extent of the potential.
    gpts : two int
        Number of scan positions in the x- and y-direction of the scan.
    sampling : two float
        Sampling rate of scan positions [1 / Å].
    endpoint : bool
        If True, end is the last position. Otherwise, it is not included. Default is False.
    """

    def __init__(self,
                 start: Tuple[float, float] = (0., 0.),
                 end: Tuple[float, float] = None,
                 gpts: Union[int, Tuple[int, int]] = None,
                 sampling: Union[float, Tuple[float, float]] = None,
                 endpoint: Union[bool, Tuple[bool, bool]] = False):

        super().__init__()

        if start is not None:
            if np.isscalar(start):
                start = (start,) * 2

            start = tuple(map(float, start))
            assert len(start) == 2

        if end is not None:
            if np.isscalar(end):
                end = (end,) * 2

            end = tuple(map(float, end))

            assert len(end) == 2

        if start is not None and end is not None:
            extent = np.array(end, dtype=float) - start
        else:
            extent = None

        self._start = start
        self._end = end
        self._grid = Grid(extent=extent, gpts=gpts, sampling=sampling, dimensions=2, endpoint=endpoint)

    def __len__(self):
        return self.gpts[0] * self.gpts[1]

    @classmethod
    def from_fractional_coordinates(cls,
                                    potential,
                                    start=(0., 0.),
                                    end=(1., 1.),
                                    sampling=None,
                                    endpoint=False):

        if np.isscalar(start):
            start = (start, start)

        if np.isscalar(end):
            end = (end, end)

        start = (potential.extent[0] * start[0], potential.extent[1] * start[1])
        end = (potential.extent[0] * end[0], potential.extent[1] * end[1])

        return cls(start=start, end=end, sampling=sampling, endpoint=endpoint)

    @property
    def dimensions(self):
        return self.grid.dimensions

    @property
    def limits(self):
        return [self.start, self.end]

    @property
    def endpoint(self) -> Tuple[bool, ...]:
        return self.grid.endpoint

    @property
    def shape(self) -> Tuple[int, ...]:
        return self.gpts

    @property
    def start(self) -> Union[Tuple[float, ...], None]:
        """Start corner of the scan [Å]."""
        return self._start

    @start.setter
    def start(self, start: Tuple[float, ...]):
        self._start = start
        self._adjust_extent()

    @property
    def end(self) -> Union[Tuple[float, ...], None]:
        """End corner of the scan [Å]."""
        return self._end

    @end.setter
    def end(self, end: Tuple[float, ...]):
        self._end = end
        self._adjust_extent()

    def _adjust_extent(self):
        if self.start is None or self.end is None:
            return

        self.extent = np.array(self.end) - self.start

    def match_probe(self, probe):
        if self.start is None:
            self.start = (0., 0.)

        if self.end is None:
            self.end = probe.extent

        if self.sampling is None:
            self.sampling = .9 * probe.aperture.nyquist_sampling

    def get_positions(self) -> np.ndarray:
        xi = []
        for start, end, gpts, endpoint in zip(self.start, self.end, self.gpts, self.endpoint):
            xi.append(np.linspace(start, end, gpts, endpoint=endpoint, dtype=np.float32))

        if len(xi) == 1:
            return xi[0]

        return np.stack(np.meshgrid(*xi, indexing='ij'), axis=-1)

    @property
    def ensemble_axes_metadata(self):
        axes_metadata = []
        labels = ('x', 'y', 'z')
        for label, sampling, offset, endpoint in zip(labels, self.sampling, self.start, self.endpoint):
            axes_metadata.append(ScanAxis(label=label, sampling=sampling, offset=offset, units='Å', endpoint=endpoint))
        return axes_metadata

    @property
    def ensemble_shape(self):
        return self.shape

    @property
    def default_ensemble_chunks(self):
        return 'auto', 'auto'

    @classmethod
    def from_blocks(cls, blocks):
        x_scan, y_scan = blocks
        start = (x_scan['start'], y_scan['start'])
        end = (x_scan['end'], y_scan['end'])
        gpts = (x_scan['gpts'], y_scan['gpts'])
        endpoint = (x_scan['endpoint'], y_scan['endpoint'])
        return GridScan(start=start, end=end, gpts=gpts, endpoint=endpoint)

    def sort_into_extents(self, extents):
        x_chunks = tuple(
            safe_floor_int(e[1] / self.sampling[0]) - safe_floor_int(e[0] / self.sampling[0]) for e in extents[0])
        assert sum(x_chunks) == self.gpts[0]
        y_chunks = tuple(
            safe_floor_int(e[1] / self.sampling[1]) - safe_floor_int(e[0] / self.sampling[1]) for e in extents[1])
        assert sum(y_chunks) == self.gpts[1]
<<<<<<< HEAD
        return x_chunks, y_chunks

    def validate_chunks(self, chunks):
        if chunks is None:
            chunks = self.default_ensemble_chunks

        return validate_chunks(self.ensemble_shape, chunks)

    def select_block(self, block_id, chunks):

        blocks = self.ensemble_blocks(chunks, lazy=False)

        blocks = (blocks[0][block_id[0]], blocks[1][block_id[1]])

        return self.from_blocks(*blocks)

    def generate_scans(self, chunks):
        chunks = self.validate_chunks(chunks)

        for (x_scan, y_scan), (x_ind, y_ind) in zip(itertools.product(*self.ensemble_blocks(chunks, lazy=False)),
                                                    itertools.product(*chunk_range(chunks))):
            x_slice, y_slice = slice(*x_ind), slice(*y_ind)
            yield (x_slice, y_slice), GridScan.from_blocks(x_scan, y_scan)

    def ensemble_partial(self):
        def scan(x_scan, y_scan):
            x_scan, y_scan = x_scan.item(), y_scan.item()
            arr = np.empty((1, 1), dtype=object)
            arr[0] = GridScan.from_blocks(x_scan, y_scan)
            return arr

        return scan
=======
        return self, (x_chunks, y_chunks)
>>>>>>> 54f4cc74

    def ensemble_blocks(self, chunks=None, lazy=True):
        self.grid.check_is_defined()
        chunks = self.validate_chunks(chunks)

        blocks = ()
        for i in range(2):
            cumchunks = tuple(np.cumsum(chunks[i]))

            block = np.empty(len(chunks[i]), dtype=object)
            for j, (start_chunk, chunk) in enumerate(zip((0,) + cumchunks, chunks[i])):
                start = self.start[i] + start_chunk * self.sampling[i]
                end = start + self.sampling[i] * chunk
                block[j] = {'start': start, 'end': end, 'gpts': chunk, 'endpoint': False}

            if lazy:
                blocks += da.from_array(block, chunks=1),
            else:
                blocks += block,

        return blocks

    def add_to_plot(self, ax, alpha: float = .33, facecolor: str = 'r', edgecolor: str = 'r', **kwargs):
        """
        Add a visualization of the scan area to a matplotlib plot.

        Parameters
        ----------
        ax : matplotlib Axes
            The axes of the matplotlib plot the visualization should be added to.
        alpha : float, optional
            Transparency of the scan area visualization. Default is 0.33.
        facecolor : str, optional
            Color of the scan area visualization.
        edgecolor : str, optional
            Color of the edge of the scan area visualization.
        kwargs :
            Additional options for matplotlib.patches.Rectangle used for scan area visualization as keyword arguments.
        """
        rect = Rectangle(tuple(self.start), *self.extent, alpha=alpha, facecolor=facecolor, edgecolor=edgecolor,
                         **kwargs)
        ax.add_patch(rect)<|MERGE_RESOLUTION|>--- conflicted
+++ resolved
@@ -24,6 +24,19 @@
     pass
 
 
+def validate_scan(scan, probe=None):
+    if scan is None:
+        scan = GridScan()
+
+    if not hasattr(scan, 'get_positions'):
+        scan = CustomScan(scan)
+
+    if probe is not None:
+        scan.match_probe(probe)
+
+    return scan
+
+
 class AbstractScan(ArrayWaveTransform, metaclass=ABCMeta):
     """Abstract class to describe scans."""
 
@@ -249,13 +262,8 @@
     def ensemble_axes_metadata(self):
         return [PositionsAxis()]
 
-<<<<<<< HEAD
-    def ensemble_blocks(self, chunks=(-1,)):
-        chunks = validate_chunks(self.ensemble_shape, chunks)
-=======
     def ensemble_blocks(self, chunks=None, lazy=True):
         chunks = self.validate_chunks(chunks)
->>>>>>> 54f4cc74
         cumchunks = tuple(np.cumsum(chunks[0]))
         positions = np.empty(len(chunks[0]), dtype=object)
 
@@ -695,45 +703,12 @@
         y_chunks = tuple(
             safe_floor_int(e[1] / self.sampling[1]) - safe_floor_int(e[0] / self.sampling[1]) for e in extents[1])
         assert sum(y_chunks) == self.gpts[1]
-<<<<<<< HEAD
-        return x_chunks, y_chunks
-
-    def validate_chunks(self, chunks):
-        if chunks is None:
-            chunks = self.default_ensemble_chunks
-
-        return validate_chunks(self.ensemble_shape, chunks)
-
-    def select_block(self, block_id, chunks):
-
-        blocks = self.ensemble_blocks(chunks, lazy=False)
-
-        blocks = (blocks[0][block_id[0]], blocks[1][block_id[1]])
-
-        return self.from_blocks(*blocks)
-
-    def generate_scans(self, chunks):
-        chunks = self.validate_chunks(chunks)
-
-        for (x_scan, y_scan), (x_ind, y_ind) in zip(itertools.product(*self.ensemble_blocks(chunks, lazy=False)),
-                                                    itertools.product(*chunk_range(chunks))):
-            x_slice, y_slice = slice(*x_ind), slice(*y_ind)
-            yield (x_slice, y_slice), GridScan.from_blocks(x_scan, y_scan)
-
-    def ensemble_partial(self):
-        def scan(x_scan, y_scan):
-            x_scan, y_scan = x_scan.item(), y_scan.item()
-            arr = np.empty((1, 1), dtype=object)
-            arr[0] = GridScan.from_blocks(x_scan, y_scan)
-            return arr
-
-        return scan
-=======
         return self, (x_chunks, y_chunks)
->>>>>>> 54f4cc74
 
     def ensemble_blocks(self, chunks=None, lazy=True):
+
         self.grid.check_is_defined()
+
         chunks = self.validate_chunks(chunks)
 
         blocks = ()

--- conflicted
+++ resolved
@@ -1,10 +1,10 @@
 """Module to describe electron waves and their propagation."""
 import itertools
 from copy import copy, deepcopy
-from functools import partial
 from numbers import Number
-from typing import Union, Sequence, Tuple, List, Dict
-
+from typing import Union, Sequence, Tuple, List, Dict, Iterable
+
+import dask
 import dask.array as da
 import numpy as np
 import zarr
@@ -12,23 +12,26 @@
 from matplotlib.axes import Axes
 
 from abtem.core.antialias import AntialiasAperture
-from abtem.core.axes import AxisMetadata, axis_from_dict, axis_to_dict
-from abtem.core.backend import get_array_module, validate_device, copy_to_device, device_name_from_array_module
-from abtem.core.blockwise import Ensemble, ensemble_blockwise
+from abtem.core.axes import FrozenPhononsAxis, AxisMetadata, axis_from_dict, axis_to_dict, PositionsAxis, OrdinalAxis
+from abtem.core.backend import get_array_module, _validate_device, copy_to_device, device_name_from_array_module
 from abtem.core.complex import abs2
-from abtem.core.dask import HasDaskArray, validate_lazy, ComputableList, validate_chunks
+from abtem.core.dask import HasDaskArray, validate_lazy, ComputableList
 from abtem.core.energy import Accelerator
-from abtem.core.fft import fft2, ifft2, fft_crop, fft2_interpolate
-from abtem.core.grid import Grid
-from abtem.measure.detect import AbstractDetector, validate_detectors, WavesDetector, \
+from abtem.core.fft import fft2, ifft2, fft2_convolve, fft_crop, fft2_interpolate, fft_shift_kernel
+from abtem.core.grid import Grid, polar_spatial_frequencies
+from abtem.ionization.multislice import transition_potential_multislice
+from abtem.ionization.transitions import AbstractTransitionCollection, AbstractTransitionPotential
+from abtem.measure.detect import AbstractDetector, validate_detectors, PixelatedDetector, WavesDetector, \
     FlexibleAnnularDetector
-from abtem.measure.measure import DiffractionPatterns, Images, AbstractMeasurement
+from abtem.measure.measure import DiffractionPatterns, Images, AbstractMeasurement, stack_measurements, LineProfiles
 from abtem.potentials.potentials import Potential, AbstractPotential, validate_potential
 from abtem.waves.base import WavesLikeMixin
-from abtem.waves.multislice import multislice_and_detect
+from abtem.waves.multislice import multislice, multislice_and_detect_with_frozen_phonons, multislice_and_detect
 from abtem.waves.scan import AbstractScan, GridScan, validate_scan
 from abtem.waves.tilt import BeamTilt
-from abtem.waves.transfer import CTF, Aperture, Aberrations, WaveTransferFunction
+from abtem.waves.transfer import CTF
+from dask.graph_manipulation import clone
+from abtem.core.dask import blockwise
 
 
 def stack_waves(waves, axes_metadata):
@@ -37,56 +40,8 @@
     array = np.stack([waves.array for waves in waves], axis=0)
     d = waves[0]._copy_as_dict(copy_array=False)
     d['array'] = array
-    d['ensemble_axes_metadata'] = [axes_metadata] + waves[0].ensemble_axes_metadata
+    d['extra_axes_metadata'] = [axes_metadata] + waves[0].extra_axes_metadata
     return waves[0].__class__(**d)
-
-
-def _get_lazy_measurements_from_arrays(arrays,
-                                       waves,
-                                       detectors,
-                                       potential: AbstractPotential = None):
-    def extract_measurement(array, index):
-        array = array.item()[index].array
-        return array
-
-    measurements = []
-    for i, detector in enumerate(detectors):
-
-        meta = detector.measurement_meta(waves)
-        shape = detector.measurement_shape(waves)
-
-        new_axis = tuple(range(len(arrays.shape), len(arrays.shape) + len(shape)))
-        drop_axis = tuple(range(len(arrays.shape), len(arrays.shape)))
-
-        chunks = arrays.chunks + tuple((n,) for n in shape)
-
-        array = arrays.map_blocks(extract_measurement,
-                                  i,
-                                  chunks=chunks,
-                                  drop_axis=drop_axis,
-                                  new_axis=new_axis,
-                                  meta=meta)
-
-        axes_metadata = []
-
-        if potential is not None:
-            axes_metadata += potential.ensemble_axes_metadata
-
-        axes_metadata += waves.ensemble_axes_metadata
-
-        axes_metadata += detector.measurement_axes_metadata(waves)
-
-        cls = detector.measurement_type(waves)
-
-        measurement = cls.from_array_and_metadata(array, axes_metadata=axes_metadata, metadata=waves.metadata)
-
-        if hasattr(measurement, 'reduce_ensemble'):
-            measurement = measurement.reduce_ensemble()
-
-        measurement = measurement.squeeze()
-        measurements.append(measurement)
-
-    return measurements[0] if len(measurements) == 1 else ComputableList(measurements)
 
 
 class Waves(HasDaskArray, WavesLikeMixin):
@@ -113,7 +68,7 @@
     metadata : dict
         A dictionary defining simulation metadata. All items will be added to the metadata of measurements derived from
         the waves.
-    ensemble_axes_metadata : list of AxesMetadata
+    extra_axes_metadata : list of AxesMetadata
         Metadata associated with an axis of
     """
 
@@ -123,8 +78,7 @@
                  extent: Union[float, Tuple[float, float]] = None,
                  sampling: Union[float, Tuple[float, float]] = None,
                  tilt: Tuple[float, float] = (0., 0.),
-                 fourier_space: bool = False,
-                 ensemble_axes_metadata: List[AxisMetadata] = None,
+                 extra_axes_metadata: List[AxisMetadata] = None,
                  metadata: Dict = None,
                  antialias_cutoff_gpts: Tuple[int, int] = None):
 
@@ -135,105 +89,27 @@
         self._accelerator = Accelerator(energy=energy)
         self._beam_tilt = BeamTilt(tilt=tilt)
         self._antialias_cutoff_gpts = antialias_cutoff_gpts
-        self._fourier_space = fourier_space
 
         super().__init__(array=array)
 
-        if ensemble_axes_metadata is None:
-            ensemble_axes_metadata = []
+        if extra_axes_metadata is None:
+            extra_axes_metadata = []
 
         if metadata is None:
             metadata = {}
 
-        self._ensemble_axes_metadata = ensemble_axes_metadata
+        self._extra_axes_metadata = extra_axes_metadata
+
         self._metadata = metadata
+
         self._check_axes_metadata()
-
-    @property
-    def shape(self):
-        return self._array.shape
-
-    def default_ensemble_chunks(self):
-        return self.array.chunks[:-2]
-
-    def ensemble_blocks(self):
-        return self.array,
-
-    def ensemble_partial(self):
-        d = self._copy_as_dict(copy_array=False)
-
-        def build_waves(*args, **kwargs):
-            array = args[0]
-            return Waves(array, **kwargs)
-
-        return partial(build_waves, **d)
-
-    @property
-    def fourier_space(self):
-        return self._fourier_space
-
-    @property
-    def metadata(self) -> Dict:
-        self._metadata['energy'] = self.energy
-        return self._metadata
-
-    @classmethod
-    def from_array_and_metadata(cls, array, axes_metadata, metadata=None):
-        energy = metadata['energy']
-        sampling = axes_metadata[-2].sampling, axes_metadata[-1].sampling
-        return cls(array, sampling=sampling, energy=energy, ensemble_axes_metadata=axes_metadata[:-2],
-                   metadata=metadata)
 
     @property
     def device(self):
         return device_name_from_array_module(get_array_module(self.array))
 
-    def renormalize(self, mode: str, in_place: bool = False):
-        xp = get_array_module(self.device)
-
-        if mode == 'intensity':
-            f = xp.sqrt(abs2(self.array).sum((-2, -1), keepdims=True))
-
-        elif mode == 'amplitude':
-            f = xp.abs(self.array).sum((-2, -1), keepdims=True)
-
-        else:
-            raise RuntimeError()
-
-        if in_place:
-            waves = self
-        else:
-            waves = self.copy()
-
-        waves._array /= f
-
-        return waves
-
-    def ensure_lazy(self):
-        if self.is_lazy:
-            return self
-
-        d = self._copy_as_dict(copy_array=False)
-        d['array'] = da.from_array(self.array)
-        return self.__class__(**d)
-
-    def ensure_fourier_space(self):
-        if self.fourier_space:
-            return self
-
-        d = self._copy_as_dict(copy_array=False)
-        d['array'] = fft2(self.array, overwrite_x=True)
-        d['fourier_space'] = True
-        return self.__class__(**d)
-
-    def ensure_real_space(self):
-        if not self.fourier_space:
-            return self
-
-        d = self._copy_as_dict(copy_array=False)
-        d['array'] = ifft2(self.array, overwrite_x=True)
-        d['fourier_space'] = False
-        return self.__class__(**d)
+    def lazy(self):
+        self._array = da.from_array(self.array)
 
     def squeeze(self) -> 'Waves':
         """
@@ -249,9 +125,14 @@
         xp = get_array_module(self.array)
         d = self._copy_as_dict(copy_array=False)
         d['array'] = xp.squeeze(self.array, axis=squeezed)
-        d['ensemble_axes_metadata'] = [element for i, element in enumerate(self.ensemble_axes_metadata) if
-                                       i not in squeezed]
+        d['extra_axes_metadata'] = [element for i, element in enumerate(self.extra_axes_metadata) if i not in squeezed]
         return self.__class__(**d)
+
+    @property
+    def metadata(self) -> Dict:
+        metadata = self._metadata
+        metadata['energy'] = self.energy
+        return metadata
 
     def intensity(self) -> Images:
         """
@@ -263,7 +144,7 @@
             The wave function intensity.
         """
 
-        return Images(abs2(self.array), sampling=self.sampling, ensemble_axes_metadata=self.ensemble_axes_metadata,
+        return Images(abs2(self.array), sampling=self.sampling, extra_axes_metadata=self.extra_axes_metadata,
                       metadata=self.metadata)
 
     def downsample(self, max_angle: Union[str, float] = 'cutoff', normalization: str = 'values') -> 'Waves':
@@ -309,6 +190,127 @@
         d['array'] = array
         d['sampling'] = (self.extent[0] / gpts[0], self.extent[1] / gpts[1])
         return self.__class__(**d)
+
+    def detect(self, detectors: Union[AbstractDetector, List[AbstractDetector]]) \
+            -> Union[AbstractMeasurement, List[AbstractMeasurement]]:
+
+        if not isinstance(detectors, Iterable):
+            detectors = (detectors,)
+
+        measurements = []
+        for detector in detectors:
+            measurements += [detector.detect(self)]
+
+        if len(measurements) == 1:
+            return measurements[0]
+
+        return measurements
+
+    def to_delayed(self):
+        """
+        Convert into an array of :class:`dask.delayed.Delayed` objects, one per chunk of the ``array.
+        The delayed objects can be evaluated to :class:`abtem.waves.Waves` objects.
+
+        Returns
+        -------
+
+        """
+
+        d = self._copy_as_dict(copy_array=False)
+
+        def wrap_array(array):
+            return self.__class__(array, **d)
+
+        dwrap_array = dask.delayed(wrap_array)
+
+        arrays = self.array.to_delayed()
+
+        arrays = arrays.reshape(arrays.shape[:-2])
+
+        waves = np.empty_like(arrays, dtype=object)
+        for index, array in np.ndenumerate(arrays):
+            waves[index] = dwrap_array(array)
+
+        return waves
+
+    def apply_detector_func(self, func, detectors, extra_axes_sizes=None, extra_axes_metadata=None, **kwargs):
+
+        detectors = validate_detectors(detectors)
+
+        if not self.is_lazy:
+            return func(self, detectors=detectors, **kwargs)
+
+        extra_axes_sizes = {} if extra_axes_sizes is None else extra_axes_sizes
+        extra_axes_metadata = {} if extra_axes_metadata is None else extra_axes_metadata
+
+        assert extra_axes_sizes.keys() == extra_axes_metadata.keys()
+
+        measurement_cls = []
+        measurement_kwargs = []
+        roll_last_axis = []
+        signatures = []
+        output_sizes = {}
+        meta = []
+        i = 2
+        for detector in detectors:
+            measurement_cls.append(detector.measurement_type(self))
+            measurement_kwargs.append(detector.measurement_kwargs(self))
+
+            if detector.detect_every:
+                roll_last_axis.append(-detector._consumed_scan_axes(self))
+            else:
+                roll_last_axis.append(0)
+
+            shape = detector.measurement_shape(self)[self.num_extra_axes:]
+
+            if detector in extra_axes_sizes:
+                shape = (extra_axes_sizes[detector],) + shape
+                measurement_kwargs[-1]['extra_axes_metadata'].append(extra_axes_metadata[detector])
+
+            signatures.append(f'({",".join([str(i) for i in range(i, i + len(shape))])})')
+
+            output_sizes.update({str(index): n for index, n in zip(range(i, i + len(shape)), shape)})
+
+            meta.append(np.array((), dtype=detector.measurement_dtype))
+            i += len(shape)
+
+        signature = '(0,1)->' + ','.join(signatures)
+
+        def apply_detector_func(array, waves_kwargs, **kwargs):
+            waves = Waves(array=array, **waves_kwargs)
+            outputs = func(waves, **kwargs)
+
+            if len(outputs) == 1:
+                return outputs[0].array
+
+            return [output.array for output in outputs]
+
+        waves_kwargs = self._copy_as_dict(copy_array=False)
+
+        kwargs['detectors'] = detectors
+
+        arrays = da.apply_gufunc(
+            apply_detector_func,
+            signature,
+            self.array,
+            output_sizes=output_sizes,
+            meta=meta,
+            waves_kwargs=waves_kwargs,
+            **kwargs,
+        )
+
+        if len(measurement_cls) == 1:
+            arrays = [arrays]
+
+        for array, rla in zip(arrays, roll_last_axis):
+            if rla:
+                array._chunks = array._chunks[:rla - 1] + (array._chunks[-1],) + array._chunks[rla - 1:-1]
+
+        measurement_kwargs = [{**kwargs, 'array': array} for kwargs, array in zip(measurement_kwargs, arrays)]
+
+        measurements = tuple(cls(**kwargs) for cls, kwargs in zip(measurement_cls, measurement_kwargs))
+
+        return measurements
 
     def diffraction_patterns(self,
                              max_angle: Union[str, float, None] = 'valid',
@@ -363,7 +365,7 @@
         diffraction_patterns = DiffractionPatterns(pattern,
                                                    sampling=self.fourier_space_sampling,
                                                    fftshift=fftshift,
-                                                   ensemble_axes_metadata=self.ensemble_axes_metadata,
+                                                   extra_axes_metadata=self.extra_axes_metadata,
                                                    metadata=self.metadata)
 
         if block_direct:
@@ -372,9 +374,8 @@
         return diffraction_patterns
 
     def apply_ctf(self,
-                  ctf: WaveTransferFunction = None,
-                  max_batch: str = 'auto',
-                  **kwargs) -> 'Waves':
+                  ctf: CTF = None,
+                  in_place: bool = False, **kwargs) -> 'Waves':
         """
         Apply the aberrations defined by a CTF to this collection of wave functions.
 
@@ -402,43 +403,53 @@
         self.accelerator.check_is_defined()
         self.grid.check_is_defined()
 
-        if self.is_lazy:
-            def apply_ctf(*args, ctf, waves_kwargs, ctf_ensemble_dims):
-                ctf = ctf(*args[:ctf_ensemble_dims]).item()
-                waves = Waves(args[ctf_ensemble_dims], **waves_kwargs)
-                waves = ctf.apply(waves)
-                return waves.array
-
-            if isinstance(max_batch, int):
-                max_batch = max_batch * self.gpts[0] * self.gpts[1]
-
-            chunks = validate_chunks(ctf.ensemble_shape + self.shape,
-                                     ctf.default_ensemble_chunks + tuple(max(chunk) for chunk in self.array.chunks),
-                                     limit=max_batch,
-                                     dtype=np.dtype('complex64'))
-
-            blocks = tuple((block, (i,)) for i, block in enumerate(ctf.ensemble_blocks(chunks[:-len(self.shape)])))
+        xp = get_array_module(self.array)
+
+        def apply_ctf(array, ctf_parameters=None, weights=None, ctf=None):
+            xp = get_array_module(array)
+
+            if ctf_parameters is not None:
+                ctf_parameters = ctf_parameters.item()
+                ctf = ctf.copy()
+                ctf.set_parameters(ctf_parameters)
+
+            kernel = xp.asarray(ctf.evaluate_on_grid(extent=self.extent, gpts=self.gpts, sampling=self.sampling))
+
+            array = fft2_convolve(array, kernel, overwrite_x=False)
+
+            if weights is not None:
+                array *= weights.item()
+                array = xp.expand_dims(array, axis=list(range(len(weights.shape))))
+
+            return array
+
+        if not self.is_lazy:
+            array = apply_ctf(self.array, ctf=ctf)
+            axes_metadata = []
+
+            if ctf.is_distribution:
+                raise NotImplementedError
+
+        elif ctf.is_distribution:
+            values, weights, axes_metadata = ctf.parameter_series()
+
+            values = da.from_array(values, chunks=(1,) * len(values.shape))
+            weights = da.from_array(weights, chunks=(1,) * len(weights.shape))
+
+            n = tuple(range(len(values.shape)))
+            m = tuple(range(len(n), len(n) + len(self.shape)))
 
             array = da.blockwise(apply_ctf,
-                                 tuple(range(len(blocks) + len(self.shape))),
-                                 *tuple(itertools.chain(*blocks)),
-                                 self.array,
-                                 tuple(range(len(blocks), len(blocks) + len(self.shape))),
-                                 adjust_chunks={i: chunk for i, chunk in enumerate(chunks)},
-                                 ctf=ctf.ensemble_partial(),
-                                 ctf_ensemble_dims=len(ctf.ensemble_shape),
-                                 waves_kwargs=self._copy_as_dict(copy_array=False),
-                                 meta=np.array((), dtype=np.complex64))
-
-            d = self._copy_as_dict(copy_array=False)
-            d['array'] = array
-            d['ensemble_axes_metadata'] = ctf.ensemble_axes_metadata + d['ensemble_axes_metadata']
-            return self.__class__(**d)
+                                 n + m,
+                                 self.array, m,
+                                 values, n,
+                                 weights, n,
+                                 ctf=ctf,
+                                 concatenate=True,
+                                 meta=xp.array((), dtype=np.complex64), )
+
 
         else:
-<<<<<<< HEAD
-            return ctf.apply(self)
-=======
             array = self.array.map_blocks(apply_ctf,
                                           ctf=ctf,
                                           meta=xp.array((), dtype=np.complex64))
@@ -515,7 +526,6 @@
         #        measurements[i] = measurement.mean(0)
 
         return measurements[0] if len(measurements) == 1 else measurements
->>>>>>> 6db942d5
 
     def multislice(self,
                    potential: AbstractPotential,
@@ -523,7 +533,6 @@
                    start: int = 0,
                    stop: int = None,
                    conjugate: bool = False,
-                   keep_ensemble_dims: bool = False,
                    **kwargs):
         """
         Propagate and transmit wave function through the provided potential.
@@ -543,48 +552,23 @@
             Wave function at the exit plane of the potential.
         """
 
-        detectors = validate_detectors(detectors)
-
-        if self.is_lazy:
-            def multislice(*args, potential, waves_kwargs, detectors):
-                potential = potential(*args[:2]).item()
-                waves = Waves(args[2], **waves_kwargs)
-                measurements = waves.multislice(potential, detectors=detectors, keep_ensemble_dims=True)
-                measurements = (measurements,) if hasattr(measurements, 'array') else measurements
-                arr = np.zeros((1,) * (len(args) + 1), dtype=object)
-                arr.itemset(measurements)
-                return arr
-
-            chunks = potential.default_ensemble_chunks + self.array.chunks
-            blocks = potential.ensemble_blocks(chunks[:-len(self.shape)])
-            blocks = tuple((block, (i,)) for i, block in enumerate(blocks))
-            arrays = da.blockwise(multislice,
-                                  tuple(range(len(blocks) + len(self.shape) - 2)),
-                                  *tuple(itertools.chain(*blocks)),
-                                  self.array,
-                                  tuple(range(len(blocks), len(blocks) + len(self.shape))),
-                                  adjust_chunks={i: chunk for i, chunk in enumerate(chunks)},
-                                  potential=potential.ensemble_partial(),
-                                  detectors=detectors,
-                                  waves_kwargs=self._copy_as_dict(copy_array=False),
-                                  concatenate=True,
-                                  meta=np.array((), dtype=np.complex64))
-
-            print(arrays)
-
-            return _get_lazy_measurements_from_arrays(arrays, self, detectors, potential=potential)
-        else:
-
-            # if potential.num_frozen_phonons > 1:
-            #    waves.multislice(potential)
-            # array = xp.zeros((len(potential),) + self.shape, dtype=np.complex64)
-
-            measurements = multislice_and_detect(self,
-                                                 potential=potential,
-                                                 detectors=detectors,
-                                                 keep_ensemble_dims=keep_ensemble_dims)
-
-        return measurements[0] if len(measurements) == 1 else ComputableList(measurements)
+        if detectors is None:
+            if self.is_lazy:
+                potential = potential.to_delayed()
+
+            xp = get_array_module(self.array)
+
+            return self.map_blocks(multislice,
+                                   potential=potential,
+                                   start=start, stop=stop,
+                                   conjugate=conjugate,
+                                   meta=xp.array((), dtype=xp.complex64))
+
+        if detectors is None:
+            detectors = [WavesDetector()]
+
+        return multislice_and_detect_with_frozen_phonons(self, potential, detectors,
+                                                         start=start, stop=stop, conjugate=conjugate)
 
     def to_zarr(self, url: str, overwrite: bool = False):
         """
@@ -605,7 +589,7 @@
                 self.lazy()
             self.array.to_zarr(url, component='array', overwrite=overwrite)
             for key, value in self._copy_as_dict(copy_array=False).items():
-                if key == 'ensemble_axes_metadata':
+                if key == 'extra_axes_metadata':
                     root.attrs[key] = [axis_to_dict(axis) for axis in value]
                 else:
                     root.attrs[key] = value
@@ -625,7 +609,7 @@
             extent = f.attrs['extent']
             tilt = f.attrs['tilt']
             antialias_cutoff_gpts = f.attrs['antialias_cutoff_gpts']
-            ensemble_axes_metadata = [axis_from_dict(d) for d in f.attrs['ensemble_axes_metadata']]
+            extra_axes_metadata = [axis_from_dict(d) for d in f.attrs['extra_axes_metadata']]
             metadata = f.attrs['metadata']
             shape = f['array'].shape
 
@@ -634,7 +618,7 @@
 
         array = da.from_zarr(url, component='array', chunks=chunks + (-1, -1))
         return cls(array=array, energy=energy, extent=extent, tilt=tilt, antialias_cutoff_gpts=antialias_cutoff_gpts,
-                   ensemble_axes_metadata=ensemble_axes_metadata, metadata=metadata)
+                   extra_axes_metadata=extra_axes_metadata, metadata=metadata)
 
     def __getitem__(self, items) -> 'Waves':
         if isinstance(items, (Number, slice)):
@@ -648,11 +632,11 @@
             if isinstance(item, Number):
                 removed_axes.append(i)
 
-        axes = [element for i, element in enumerate(self.ensemble_axes_metadata) if not i in removed_axes]
+        axes = [element for i, element in enumerate(self.extra_axes_metadata) if not i in removed_axes]
 
         d = self._copy_as_dict(copy_array=False)
         d['array'] = self._array[items]
-        d['ensemble_axes_metadata'] = axes
+        d['extra_axes_metadata'] = axes
         return self.__class__(**d)
 
     def show(self, ax: Axes = None, **kwargs):
@@ -668,14 +652,21 @@
         d = {'tilt': self.tilt,
              'energy': self.energy,
              'sampling': self.sampling,
-             'fourier_space': self.fourier_space,
              'antialias_cutoff_gpts': self.antialias_cutoff_gpts,
-             'ensemble_axes_metadata': deepcopy(self._ensemble_axes_metadata),
+             'extra_axes_metadata': deepcopy(self._extra_axes_metadata),
              'metadata': copy(self.metadata)}
 
         if copy_array:
             d['array'] = self.array
         return d
+
+    def clone(self):
+        if not self.is_lazy:
+            raise RuntimeError()
+
+        d = self._copy_as_dict(copy_array=False)
+        d['array'] = clone(self.array, assume_layers=False)
+        return self.__class__(**d)
 
     def copy(self, device: str = None):
         """Make a copy."""
@@ -690,119 +681,7 @@
         return self.__class__(**d)
 
 
-class WavesBuilder(WavesLikeMixin, Ensemble):
-
-    @property
-    def metadata(self):
-        raise NotImplementedError
-
-    @property
-    def ensembles(self):
-        raise NotImplementedError
-
-    @property
-    def default_ensemble_chunks(self):
-        chunks = ()
-        for ensemble in self.ensembles:
-            chunks += ensemble.default_ensemble_chunks
-        return chunks
-
-    @property
-    def ensemble_axes_metadata(self):
-        axes_metadata = []
-        for ensemble in self.ensembles:
-            axes_metadata += ensemble.ensemble_axes_metadata
-        return axes_metadata
-
-    @property
-    def ensemble_shape(self):
-        shape = ()
-        for ensemble in self.ensembles:
-            shape += ensemble.ensemble_shape
-
-        return shape
-
-    def ensemble_chunks(self, max_batch=None):
-        chunks = self.default_ensemble_chunks
-
-        shape = self.ensemble_shape
-
-        chunks = chunks + (-1, -1)
-        shape = shape + self.gpts
-
-        if isinstance(max_batch, int):
-            max_batch = max_batch * self.gpts[0] * self.gpts[1]
-
-        return validate_chunks(shape, chunks, limit=max_batch, dtype=np.dtype('complex64'))[:-2]
-
-    def ensemble_blocks(self, chunks=None):
-        if chunks is None:
-            chunks = self.ensemble_chunks()
-
-        blocks = ()
-        start = 0
-        for ensemble in self.ensembles:
-            stop = start + ensemble.ensemble_dims
-            blocks = blocks + ensemble.ensemble_blocks(chunks=chunks[start:stop])
-            start = stop
-
-        return blocks
-
-    @staticmethod
-    def build_multislice_detect(*args, detectors, waves_builder, potential=None):
-
-        waves = waves_builder[0](*[args[i] for i in waves_builder[1]]).item()
-        waves = waves.build(lazy=False, keep_ensemble_dims=True)
-
-        if potential is not None:
-            potential = potential[0](*[args[i] for i in potential[1]]).item()
-            measurements = multislice_and_detect(waves,
-                                                 potential=potential,
-                                                 detectors=detectors,
-                                                 keep_ensemble_dims=True)
-        else:
-            measurements = tuple(detector.detect(waves) for detector in detectors)
-
-        arr = np.zeros((1,) * len(args), dtype=object)
-        arr.itemset(measurements)
-        return arr
-
-    def _lazy_build_multislice_detect(self, detectors, max_batch=None, potential=None):
-        chunks = self.ensemble_chunks(max_batch)
-        blocks = self.ensemble_blocks(chunks)
-
-        if potential is not None:
-            potential_partial = potential.ensemble_partial()
-            blocks = potential.ensemble_blocks() + blocks
-            chunks = potential.default_ensemble_chunks + chunks
-
-            potential_ensemble_dims = potential.ensemble_dims
-            partial_potential = potential_partial, range(potential_ensemble_dims)
-        else:
-            partial_potential = None
-            potential_ensemble_dims = 0
-
-        waves_builder = self.ensemble_partial(), range(potential_ensemble_dims,
-                                                       potential_ensemble_dims + self.ensemble_dims)
-
-        build_multislice_detect_partial = partial(self.build_multislice_detect,
-                                                  potential=partial_potential,
-                                                  waves_builder=waves_builder,
-                                                  detectors=detectors)
-
-        array = ensemble_blockwise(build_multislice_detect_partial,
-                                   blocks,
-                                   chunks)
-
-        measurements = _get_lazy_measurements_from_arrays(array,
-                                                          waves=self,
-                                                          detectors=detectors,
-                                                          potential=potential)
-
-        return measurements
-
-
-class PlaneWave(WavesBuilder):
+class PlaneWave(WavesLikeMixin):
     """
     Plane wave object
 
@@ -839,67 +718,33 @@
         self._accelerator = Accelerator(energy=energy)
         self._beam_tilt = BeamTilt(tilt=tilt)
         self._antialias_aperture = AntialiasAperture()
-        self._device = validate_device(device)
+        self._device = _validate_device(device)
         self._normalize = normalize
-
-    @property
-    def ensembles(self):
-        return ()
-
-    def ensemble_partial(self):
-
-        def plane_wave(*args, **kwargs):
-            pw = PlaneWave(**kwargs)
-            arr = np.zeros((1,) * len(args), dtype=object)
-            arr.itemset(pw)
-            return arr
-
-        return partial(plane_wave, **self._copy_as_dict())
-
-    @property
-    def metadata(self):
-        return {'energy': self.energy}
 
     @property
     def shape(self):
         return self.gpts
 
-    def build(self, lazy: bool = None, max_batch='auto', keep_ensemble_dims: bool = True) -> Waves:
-        """
-        Build the plane wave function as a Waves object.
-
-        Parameters
-        ----------
-        lazy :
-
-        Returns
-        -------
-
-        """
-
-        self.grid.check_is_defined()
-        self.accelerator.check_is_defined()
+    def transition_multislice(self,
+                              potential: Union[Atoms, AbstractPotential],
+                              transitions: Union[AbstractTransitionCollection, AbstractTransitionPotential],
+                              detectors: Union[AbstractDetector, List[AbstractDetector]] = None,
+                              ctf: CTF = None,
+                              lazy: bool = None):
+
         lazy = validate_lazy(lazy)
-
-        detectors = [WavesDetector()]
-
-        if lazy:
-            return self._lazy_build_multislice_detect(detectors=detectors, max_batch=max_batch)
-
-        xp = get_array_module(self._device)
-
-        if self._normalize:
-            array = xp.full(self.gpts, (1 / np.prod(self.gpts)).astype(xp.complex64), dtype=xp.complex64)
-        else:
-            array = xp.ones(self.gpts, dtype=xp.complex64)
-
-        return Waves(array, extent=self.extent, energy=self.energy)
+        potential = validate_potential(potential, self)
+
+        if detectors is None:
+            detectors = PixelatedDetector(fourier_space=False)
+
+        measurements = self.build(lazy=lazy).transition_multislice(potential, transitions, detectors, ctf=ctf)
+        return measurements
 
     def multislice(self,
                    potential: Union[AbstractPotential, Atoms],
                    detectors: AbstractDetector = None,
-                   lazy: bool = None,
-                   max_batch='auto') -> Waves:
+                   lazy: bool = None) -> Waves:
         """
         Build plane wave function and propagate it through the potential. The grid of the two will be matched.
 
@@ -916,34 +761,107 @@
             Wave function at the exit plane of the potential.
         """
 
+        lazy = validate_lazy(lazy)
+
+        potential = validate_potential(potential, self)
+
         if detectors is None:
             detectors = [WavesDetector()]
 
-        potential = validate_potential(potential)
-        lazy = validate_lazy(lazy)
-        detectors = validate_detectors(detectors)
-
-        self.grid.match(potential)
+        waves = self.build(True)
+
+        measurements = multislice_and_detect_with_frozen_phonons(waves, potential, detectors)
+
+        if not lazy:
+            measurements.compute()
+
+        return measurements
+
+    def build(self, lazy: bool = None) -> Waves:
+        """
+        Build the plane wave function as a Waves object.
+
+        Parameters
+        ----------
+        lazy :
+
+        Returns
+        -------
+
+        """
+        xp = get_array_module(self._device)
         self.grid.check_is_defined()
         self.accelerator.check_is_defined()
 
-        measurements = self._lazy_build_multislice_detect(detectors=detectors, potential=potential, max_batch=max_batch)
-
-        if not lazy:
-            measurements = measurements.compute()
-
-        return measurements
-
-    def _copy_as_dict(self):
-        return {'extent': self.extent,
-                'gpts': self.gpts,
-                'energy': self.energy,
-                'tilt': self.tilt,
-                'normalize': self._normalize,
-                'device': self._device}
-
-
-class Probe(WavesBuilder):
+        def plane_wave(gpts, xp):
+            if self._normalize:
+                wave = xp.full(gpts, (1 / np.prod(gpts)).astype(xp.complex64), dtype=xp.complex64)
+            else:
+                wave = xp.ones(gpts, dtype=xp.complex64)
+
+            return wave
+
+        if validate_lazy(lazy):
+            array = dask.delayed(plane_wave)(self.gpts, xp)
+            array = da.from_delayed(array, shape=self.gpts, meta=xp.array((), dtype=xp.complex64))
+        else:
+            array = plane_wave(self.gpts, xp)
+
+        return Waves(array, extent=self.extent, energy=self.energy)
+
+
+def _calculate_probe(positions: np.ndarray,
+                     parameters: np.ndarray = None,
+                     ctf: CTF = None,
+                     sampling: Tuple[float, float] = None,
+                     gpts: Tuple[int, int] = None,
+                     device: str = None) -> np.ndarray:
+    xp = get_array_module(device)
+    positions = xp.asarray(positions)
+    positions = positions / xp.array(sampling).astype(np.float32)
+    array = fft_shift_kernel(positions, shape=gpts)
+
+    if parameters is None:
+        array = ctf.evaluate_on_grid(gpts=gpts, sampling=sampling, device=device)
+
+    else:
+        ctf_array = ctf.evaluate_parameter_grid(parameters, gpts=gpts, sampling=sampling, device=device)
+        dims = tuple(range(len(parameters.shape), len(positions.shape) + len(parameters.shape) - 1))
+        ctf_array = xp.expand_dims(ctf_array, dims)
+        array = array * ctf_array
+
+    return ifft2(array)
+
+
+def _build_multislice_detect(parameters: np.ndarray = None,
+                             positions: np.ndarray = None,
+                             ctf: CTF = None,
+                             sampling: Tuple[float, float] = None,
+                             gpts: Tuple[int, int] = None,
+                             device: str = None,
+                             potential=None,
+                             detectors=None,
+                             axes_metadata=None,
+                             ):
+    array = _calculate_probe(positions, parameters, ctf, sampling, gpts, device)
+
+    waves = Waves(array, sampling=sampling, energy=ctf.energy, extra_axes_metadata=axes_metadata)
+
+    if potential is not None:
+        measurements = multislice_and_detect(waves, potential, detectors)
+        arrays = [measurement.array for measurement in measurements]
+        return tuple(arrays) if len(arrays) > 1 else arrays[0]
+
+    if detectors is not None:
+        out = [detector.detect(waves).array for detector in detectors]
+        out = tuple(out) if len(out) > 1 else out[0]
+    else:
+        out = waves.array
+
+    return out
+
+
+class Probe(WavesLikeMixin):
     """
     Probe wave function
 
@@ -979,140 +897,166 @@
                  gpts: Union[int, Tuple[int, int]] = None,
                  sampling: Union[float, Tuple[float, float]] = None,
                  energy: float = None,
-                 normalize: str = 'intensity',
-                 source_offset=None,
-                 tilt: Tuple[float, float] = (0., 0.),
+                 tilt: Tuple[float, float] = None,
                  device: str = None,
-                 aperture: float = 30.,
-                 aberrations: Union[Aberrations, dict] = None,
+                 ctf: CTF = None,
                  **kwargs):
 
-        self._accelerator = Accelerator(energy=energy)
-
-        if np.isscalar(aperture):
-            aperture = Aperture(semiangle_cutoff=aperture)
-            aperture._accelerator = self._accelerator
-
-        if aberrations is None:
-            aberrations = {}
-
-        if isinstance(aberrations, dict):
-            aberrations = Aberrations(**aberrations, **kwargs)
-            aberrations._accelerator = self._accelerator
-
-        self._aperture = aperture
-        self._aberrations = aberrations
-        self._source_offset = source_offset
+        if ctf is None:
+            ctf = CTF(energy=energy, normalize='intensity', **kwargs)
+        else:
+            ctf = ctf.copy()
+
+        if ctf.energy is None:
+            ctf.energy = energy
+
+        if ctf.energy != energy:
+            raise RuntimeError('CTF energy does match probe energy')
+
+        self._ctf = ctf
+        self._accelerator = self._ctf._accelerator
+        self._grid = Grid(extent=extent, gpts=gpts, sampling=sampling)
         self._beam_tilt = BeamTilt(tilt=tilt)
-        self._normalize = normalize
-        self._grid = Grid(extent=extent, gpts=gpts, sampling=sampling)
-
-        self._device = validate_device(device)
+        self._device = _validate_device(device)
+        self._extra_axes_metadata = []
         self._antialias_cutoff_gpts = None
-
-        self._scan = None
-
-    @property
-    def normalize(self):
-        return self._normalize
-
-    @property
-    def ensembles(self):
-        ensembles = ()
-
-        if self.aberrations.ensemble_dims:
-            ensembles += (self._aberrations,)
-
-        if self.source_offset is not None:
-            ensembles += (self.source_offset,)
-
-        return ensembles
-
-    def ensemble_partial(self):
-
-        def probe(*args, source_offset=None, aberrations=None, kwargs):
-            if aberrations is not None:
-                kwargs['aberrations'] = aberrations[0](*[args[i] for i in aberrations[1]]).item()
-
-            if source_offset is not None:
-                kwargs['source_offset'] = source_offset[0](*[args[i] for i in source_offset[1]]).item()
-
-            probe = Probe(**kwargs)
-            arr = np.zeros((1,) * max(len(args), 1), dtype=object)
-            arr.itemset(probe)
-            return arr
-
-        kwargs = self._copy_as_dict()
-        start = 0
-        if self.aberrations.ensemble_dims:
-            del kwargs['aberrations']
-            stop = start + self.aberrations.ensemble_dims
-            aberrations = (self.aberrations.ensemble_partial(), tuple(range(start, stop)))
-            start = stop
-        else:
-            aberrations = None
-
-        if self.source_offset is not None:
-            del kwargs['source_offset']
-            stop = start + self.source_offset.ensemble_dims
-            source_offset = (self.source_offset.ensemble_partial(), tuple(range(start, start + stop)))
-        else:
-            source_offset = None
-
-        partial_probe = partial(probe,
-                                aberrations=aberrations,
-                                source_offset=source_offset,
-                                kwargs=kwargs)
-
-        return partial_probe
-
-    @property
-    def source_offset(self):
-        return self._source_offset
-
-    @source_offset.setter
-    def source_offset(self, source_offset: AbstractScan):
-        self._source_offset = source_offset
-
-    @property
-    def aperture(self) -> Aperture:
-        return self._aperture
-
-    @aperture.setter
-    def aperture(self, aperture: Aperture):
-        self._aperture = aperture
-
-    @property
-    def aberrations(self) -> Aberrations:
-        """ Probe contrast transfer function. """
-        return self._aberrations
-
-    @aberrations.setter
-    def aberrations(self, aberrations: Aberrations):
-        """ Probe contrast transfer function. """
-        self._aberrations = aberrations
 
     @property
     def metadata(self):
-        return {'energy': self.energy}
+        return {'energy': self.energy, 'semiangle_cutoff': self.ctf.semiangle_cutoff}
 
     @property
     def shape(self):
         """ Shape of Waves. """
-        return self.ensemble_shape + self.gpts
+        return self.gpts
+
+    @property
+    def ctf(self) -> CTF:
+        """ Probe contrast transfer function. """
+        return self._ctf
+
+    def _validate_chunks(self, chunks):
+        if chunks is None:
+            chunk_size = dask.utils.parse_bytes(dask.config.get('array.chunk-size'))
+            chunks = int(chunk_size / self._bytes_per_wave())
+
+        return chunks
+
+    def _validate_positions(self,
+                            positions: Union[Sequence, AbstractScan] = None,
+                            lazy: bool = None,
+                            chunks: int = None):
+
+        chunks = self._validate_chunks(chunks)
+
+        if hasattr(positions, 'match_probe'):
+            positions.match_probe(self)
+
+        if hasattr(positions, 'get_positions'):
+            if lazy:
+                return positions.get_positions(lazy=lazy, chunks=chunks)
+            else:
+                return positions.get_positions(lazy=lazy)
+
+        if positions is None:
+            positions = [self.extent[0] / 2, self.extent[1] / 2]
+
+        if not isinstance(positions, da.core.Array):
+            positions = np.array(positions, dtype=np.float32)
+
+        if len(positions.shape) == 1:
+            positions = positions
+
+        if isinstance(positions, np.ndarray) and lazy:
+            positions = da.from_array(positions)
+
+        if positions.shape[-1] != 2:
+            raise ValueError()
+
+        return positions
+
+    def _build_multislice_detect(self, positions, potential, detectors, chunks: int = None, lazy: bool = None):
+        self.grid.check_is_defined()
+        self.accelerator.check_is_defined()
+
+        lazy = validate_lazy(lazy)
+
+        validated_positions = self._validate_positions(positions, lazy=lazy, chunks=chunks)
+        xp = get_array_module(self._device)
+
+        parameters = self.ctf.parameter_grid()
+
+        if hasattr(positions, 'axes_metadata'):
+            axes_metadata = positions.axes_metadata
+        else:
+            axes_metadata = [PositionsAxis()] * (len(validated_positions.shape) - 1)
+
+        axes_metadata = self.ctf.axes_metadata() + axes_metadata
+
+        arrays = [parameters, validated_positions]
+        dropped_dims = [(), (-1,)]
+
+        if detectors is None:
+            new_dims = [(-2, -1)]
+            new_sizes = [{-2: self.gpts[0], -1: self.gpts[1]}]
+            metas = [xp.array((), xp.complex64)]
+        else:
+            new_dims = []
+            new_sizes = []
+            metas = []
+            for detector in detectors:
+                shape = detector.measurement_shape(self)
+
+                if detector.detect_every:
+                    shape += (len(detector.detect_at_slices(potential)),)
+
+                dropped_axes = detector.dropped_scan_axes(self)
+
+                new_dims.append(tuple(range(-len(shape) - dropped_axes, -dropped_axes)))
+                new_sizes.append({i: n for i, n in zip(range(-len(shape) - dropped_axes, -dropped_axes), shape)})
+                metas.append(detector.measurement_meta(self))
+
+        arrays = blockwise(_build_multislice_detect,
+                           arrays,
+                           dropped_dims,
+                           new_dims,
+                           new_sizes,
+                           metas,
+                           ctf=self.ctf,
+                           sampling=self.sampling,
+                           gpts=self.gpts,
+                           device=self._device,
+                           potential=potential,
+                           detectors=detectors,
+                           axes_metadata=axes_metadata
+                           )
+
+        measurements = []
+        for detector, array in zip(detectors, arrays):
+            dropped_axes = detector.dropped_scan_axes(self)
+
+            if detector.detect_every:
+                axes_metadata.insert(-dropped_axes, detector.thickness_series_axes_metadata(potential))
+
+            cls = detector.measurement_type(positions)
+            axes_metadata = axes_metadata + detector.measurement_axes_metadata(self)
+
+            measurement = cls.from_axes_metadata(array, axes_metadata=axes_metadata)
+            measurements.append(measurement)
+
+        return ComputableList(measurements) if len(measurements) > 1 else measurements[0]
 
     def build(self,
-              scan: Union[AbstractScan, Sequence] = None,
-              max_batch: int = None,
-              lazy: bool = None,
-              keep_ensemble_dims: bool = False) -> Waves:
+              positions: Union[AbstractScan, Sequence] = None,
+              chunks: int = None,
+              lazy: bool = None) -> Waves:
 
         """
         Build probe wave functions at the provided positions.
 
         Parameters
         ----------
-        scan : scan object or array of xy-positions
+        positions : scan object or array of xy-positions
             Positions of the probe wave functions
         chunks : int
             Specifies the number of wave functions in each chunk of a the created dask array. If None, the number
@@ -1128,49 +1072,78 @@
 
         self.grid.check_is_defined()
         self.accelerator.check_is_defined()
+
         lazy = validate_lazy(lazy)
 
-        if scan is None:
-            scan = (self.extent[0] / 2, self.extent[1] / 2)
-
-        scan = validate_scan(scan, self)
-
-        probe = self.copy()
-
-        if probe.source_offset is None:
-            probe.source_offset = scan
-
-        detectors = [WavesDetector()]
-
-        if lazy:
-            return probe._lazy_build_multislice_detect(detectors=detectors, max_batch=max_batch)
-
-        xp = get_array_module(probe.device)
-
-        array = xp.ones(probe.gpts, dtype=xp.complex64)
-
-        waves = Waves(array=array, energy=probe.energy, extent=probe.extent, fourier_space=True)
-
-        waves = probe.source_offset.apply_fft_shift(waves)
-
-        ctf = probe.aberrations * probe.aperture
-
-        waves = ctf.apply(waves)
-
-        waves = waves.renormalize(mode=self.normalize, in_place=True)
-
-        waves = waves.ensure_real_space()
-
-        if not keep_ensemble_dims:
-            waves = waves.squeeze()
-
-        return waves
+        validated_positions = self._validate_positions(positions, lazy=lazy, chunks=chunks)
+        xp = get_array_module(self._device)
+
+        if lazy and self.ctf.is_distribution:
+            parameters = self.ctf.parameter_grid()
+            axes_metadata = self.ctf.axes_metadata()
+
+            arrays = [validated_positions, parameters]
+            dropped_dims = [(-1,), ()]
+            new_dims = [(-2, -1)]
+            new_sizes = [{-2: self.gpts[0], -1: self.gpts[1]}]
+            metas = [xp.array((), xp.complex64)]
+
+            array = blockwise(self._calculate_probe,
+                              arrays,
+                              dropped_dims,
+                              new_dims,
+                              new_sizes,
+                              metas,
+                              ctf=self.ctf,
+                              sampling=self.sampling,
+                              gpts=self.gpts,
+                              device=self._device,
+                              )
+
+        elif lazy:
+            drop_axis = len(validated_positions.shape) - 1
+            new_axis = len(validated_positions.shape) - 1, len(validated_positions.shape)
+
+            array = validated_positions.map_blocks(self._calculate_probe,
+                                                   meta=xp.array((), dtype=np.complex64),
+                                                   ctf=self.ctf,
+                                                   sampling=self.sampling,
+                                                   gpts=self.gpts,
+                                                   device=self._device,
+                                                   drop_axis=drop_axis,
+                                                   new_axis=new_axis,
+                                                   chunks=validated_positions.chunks[:-1] + (
+                                                       (self.gpts[0],), (self.gpts[1],)))
+
+            axes_metadata = []
+
+        else:
+            if self.ctf.is_distribution:
+                raise NotImplementedError
+
+            array = self._calculate_probe(validated_positions, self.ctf, self.sampling, self.gpts, self._device)
+            axes_metadata = []
+
+        if hasattr(positions, 'axes_metadata'):
+            axes_metadata = axes_metadata + positions.axes_metadata
+        else:
+            axes_metadata = axes_metadata + [PositionsAxis()] * (len(validated_positions.shape) - 1)
+
+        metadata = {'semiangle_cutoff': self.ctf.semiangle_cutoff}
+
+        return Waves(array,
+                     extent=self.extent,
+                     energy=self.energy,
+                     tilt=self.tilt,
+                     extra_axes_metadata=axes_metadata,
+                     metadata=metadata,
+                     antialias_cutoff_gpts=self.antialias_cutoff_gpts)
 
     def multislice(self,
                    potential: Union[AbstractPotential, Atoms],
-                   scan: AbstractScan = None,
+                   positions: AbstractScan = None,
                    detectors: AbstractDetector = None,
-                   max_batch: Union[int, str] = 'auto',
+                   chunks: int = None,
                    lazy: bool = None) -> Union[AbstractMeasurement, Waves, List[Union[AbstractMeasurement, Waves]]]:
         """
         Build probe wave functions at the provided positions and run the multislice algorithm using the wave functions
@@ -1180,7 +1153,7 @@
         ----------
         potential : Potential or Atoms object
             The scattering potential.
-        scan : scan object, array of xy-positions, optional
+        positions : scan object, array of xy-positions, optional
             Positions of the probe wave functions. If None, the positions are a single position at the center of the
             potential.
         detectors : detector, list of detectors, optional
@@ -1198,30 +1171,23 @@
         -------
         measurements : AbstractMeasurement or Waves or list of AbstractMeasurement
         """
-
-        potential = validate_potential(potential)
-        self.grid.match(potential)
-
-        if scan is None:
-            scan = self.extent[0] / 2, self.extent[1] / 2
-
-        scan = validate_scan(scan, self)
+        lazy = validate_lazy(lazy)
+
+        potential = validate_potential(potential, self)
+
+        if positions is None:
+            positions = (self.extent[0] / 2, self.extent[1] / 2)
+
+        positions = validate_scan(positions, self)
 
         if detectors is None:
             detectors = [WavesDetector()]
 
-        lazy = validate_lazy(lazy)
-
-        detectors = validate_detectors(detectors)
-
-        self.grid.check_is_defined()
-        self.accelerator.check_is_defined()
-
-        probe = self.copy()
-        probe.source_offset = scan
-
-        measurements = probe._lazy_build_multislice_detect(potential=potential, detectors=detectors,
-                                                           max_batch=max_batch)
+        #waves = self.build(positions=positions, lazy=True, chunks=chunks)
+
+        measurements = self._build_multislice_detect(positions, potential, detectors)
+
+        #measurements = multislice_and_detect_with_frozen_phonons(waves, potential, detectors)
 
         if not lazy:
             measurements.compute()
@@ -1232,7 +1198,7 @@
              potential: Union[Atoms, AbstractPotential],
              scan: Union[AbstractScan, np.ndarray, Sequence] = None,
              detectors: Union[AbstractDetector, Sequence[AbstractDetector]] = None,
-             max_batch: Union[int, str] = 'auto',
+             chunks: int = None,
              lazy: bool = None) -> Union[AbstractMeasurement, Waves, List[Union[AbstractMeasurement, Waves]]]:
         """
         Build probe wave functions at the provided positions and propagate them through the potential.
@@ -1247,7 +1213,7 @@
         detectors : detector, list of detectors, optional
             A detector or a list of detectors defining how the wave functions should be converted to measurements after
             running the multislice algorithm. See abtem.measure.detect for a list of implemented detectors.
-        max_batch : int, optional
+        chunks : int, optional
             Specifices the number of wave functions in each chunk of a the created dask array. If None, the number
             of chunks are automatically estimated based on the "dask.chunk-size" parameter in the configuration.
         lazy : boolean, optional
@@ -1265,7 +1231,7 @@
         if detectors is None:
             detectors = FlexibleAnnularDetector()
 
-        return self.multislice(potential, scan, detectors, max_batch=max_batch, lazy=lazy)
+        return self.multislice(potential, scan, detectors, chunks=chunks, lazy=lazy)
 
     def profile(self, angle: float = 0.):
         """
@@ -1309,22 +1275,9 @@
         point1, point2 = _line_intersect_rectangle(point1, point2, (0., 0.), self.extent)
         return measurement.interpolate_line(point1, point2)
 
-    def _copy_as_dict(self):
-        new = {'extent': self.extent,
-               'gpts': self.gpts,
-               'sampling': self.sampling,
-               'energy': self.energy,
-               'tilt': self.tilt,
-               'device': self.device,
-               'aberrations': self.aberrations.copy(),
-               'aperture': self.aperture.copy(),
-               'source_offset': copy(self.source_offset)}
-
-        return new
-
     def copy(self):
         """ Make a copy. """
-        return self.__class__(**self._copy_as_dict())
+        return deepcopy(self)
 
     def show(self, **kwargs):
         """

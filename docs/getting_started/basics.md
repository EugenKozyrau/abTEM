--- conflicted
+++ resolved
@@ -8,15 +8,9 @@
 
 This is a selection of basic code examples for the most common types of simulations of electron microscopy experiments.
 
-<<<<<<< HEAD
-If you have previous experience with multislice simulations, we think that you should be able to jump right in and modify 
-the most relevant for your simulation task. If you are completely new to multislice simulations, we highly recommend that
-you go through [our walkthrough](user_guide:walkthrough), which also explains the basics of multislice simulations. 
-=======
 If you have previous experience with multislice simulations, you should be able to jump right in and modify the most 
 relevant one for your simulation task. If you are completely new to multislice simulations, we highly recommend that
 you go through [our walkthrough](user_guide:walkthrough), which also explains its basics. 
->>>>>>> dd1b2a85
 
 For more advanced examples, see our [tutorials section](tutorials:tutorials) or check one of the specialized examples in 
 the [gallery](user_guide:example_gallery).
